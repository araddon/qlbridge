package files

import (
	"fmt"
	"strings"
	"sync"

	u "github.com/araddon/gou"
	"github.com/lytics/cloudstorage"
	"github.com/lytics/cloudstorage/google"
	"github.com/lytics/cloudstorage/localfs"

	"github.com/araddon/qlbridge/schema"
)

var (
	// TODO:   move to test files
	localFilesConfig = cloudstorage.Config{
		Type:       localfs.StoreType,
		AuthMethod: localfs.AuthFileSystem,
		LocalFS:    "./tables",
		TmpDir:     "/tmp/localcache",
	}

	// TODO:   complete manufacture this from config
	gcsConfig = cloudstorage.Config{
		Type:       google.StoreType,
		AuthMethod: google.AuthGCEDefaultOAuthToken,
		Project:    "lytics-dev",
		Bucket:     "lytics-dataux-tests",
		TmpDir:     "/tmp/localcache",
	}
)

var (
	// the global filestore registry mutex
	fileStoreMu sync.Mutex
	fileStores  = make(map[string]FileStoreCreator)
)

func init() {
	RegisterFileStore("gcs", createGCSFileStore)
	RegisterFileStore("localfs", createLocalFileStore)
}

// FileStoreLoader defines the interface for loading files
func FileStoreLoader(ss *schema.Schema) (cloudstorage.StoreReader, error) {
	if ss == nil || ss.Conf == nil {
		return nil, fmt.Errorf("No config info for files source for %v", ss)
	}

	//u.Debugf("json conf:\n%s", ss.Conf.Settings.PrettyJson())
<<<<<<< HEAD
	cloudstorage.LogConstructor = func(prefix string) logging.Logger {
		return logging.NewStdLogger(true, logging.DEBUG, prefix)
	}

	storeType := ss.Conf.Settings["type"]
=======
	storeType := ss.Conf.Settings.String("type")
>>>>>>> 6111c413
	if storeType == "" {
		return nil, fmt.Errorf("Expected 'type' in File Store definition conf")
	}

	fileStoreMu.Lock()
	storeType = strings.ToLower(storeType)
	fs, ok := fileStores[storeType]
	fileStoreMu.Unlock()

	if !ok {
		return nil, fmt.Errorf("Unrecognized filestore type %q expected [gcs,localfs]", storeType)
	}

	return fs(ss)
}

// FileStoreCreator defines a Factory type for creating FileStore
type FileStoreCreator func(*schema.Schema) (FileStore, error)

// FileStore Defines handler for reading Files, understanding
// folders and how to create scanners/formatters for files.
// Created by FileStoreCreator
//
// FileStoreCreator(schema) -> FileStore
//           FileStore.Objects() -> File
//                    FileHandler(File) -> FileScanner
//                         FileScanner.Next() ->  Row
type FileStore interface {
	cloudstorage.StoreReader
}

// RegisterFileStore global registry for Registering
// implementations of FileStore factories of the provided @storeType
func RegisterFileStore(storeType string, fs FileStoreCreator) {
	if fs == nil {
		panic("FileStore must not be nil")
	}
	storeType = strings.ToLower(storeType)
	u.Debugf("global FileStore register: %v %T FileStore:%p", storeType, fs, fs)
	fileStoreMu.Lock()
	defer fileStoreMu.Unlock()
	if _, dupe := fileStores[storeType]; dupe {
		panic("Register called twice for FileStore type " + storeType)
	}
	fileStores[storeType] = fs
}

func createGCSFileStore(ss *schema.Schema) (FileStore, error) {

<<<<<<< HEAD
	cloudstorage.LogConstructor = func(prefix string) logging.Logger {
		return logging.NewStdLogger(true, logging.DEBUG, prefix)
	}

	conf := u.NewJsonHelperMapString(ss.Conf.Settings)
=======
	conf := ss.Conf.Settings
>>>>>>> 6111c413

	c := gcsConfig
	if proj := conf.String("project"); proj != "" {
		c.Project = proj
	}
	if bkt := conf.String("bucket"); bkt != "" {
		bktl := strings.ToLower(bkt)
		// We don't actually need the gs:// because cloudstore does it
		if strings.HasPrefix(bktl, "gs://") && len(bkt) > 5 {
			bkt = bkt[5:]
		}
		c.Bucket = bkt
	}
	if jwt := conf.String("jwt"); jwt != "" {
		c.JwtFile = jwt
	}
	return cloudstorage.NewStore(&c)
}

func createLocalFileStore(ss *schema.Schema) (FileStore, error) {

<<<<<<< HEAD
	cloudstorage.LogConstructor = func(prefix string) logging.Logger {
		return logging.NewStdLogger(true, logging.DEBUG, prefix)
	}

	conf := u.NewJsonHelperMapString(ss.Conf.Settings)
=======
	conf := ss.Conf.Settings
>>>>>>> 6111c413

	localPath := conf.String("localpath")
	if localPath == "" {
		localPath = "./tables/"
	}
	c := cloudstorage.Config{
		Type:       localfs.StoreType,
		AuthMethod: localfs.AuthFileSystem,
		LocalFS:    localPath,
		TmpDir:     "/tmp/localcache",
	}
	if c.LocalFS == "" {
		return nil, fmt.Errorf(`"localfs" filestore requires a {"settings":{"localpath":"/path/to/files"}} to local files`)
	}
	return cloudstorage.NewStore(&c)
}<|MERGE_RESOLUTION|>--- conflicted
+++ resolved
@@ -50,15 +50,7 @@
 	}
 
 	//u.Debugf("json conf:\n%s", ss.Conf.Settings.PrettyJson())
-<<<<<<< HEAD
-	cloudstorage.LogConstructor = func(prefix string) logging.Logger {
-		return logging.NewStdLogger(true, logging.DEBUG, prefix)
-	}
-
 	storeType := ss.Conf.Settings["type"]
-=======
-	storeType := ss.Conf.Settings.String("type")
->>>>>>> 6111c413
 	if storeType == "" {
 		return nil, fmt.Errorf("Expected 'type' in File Store definition conf")
 	}
@@ -108,15 +100,7 @@
 
 func createGCSFileStore(ss *schema.Schema) (FileStore, error) {
 
-<<<<<<< HEAD
-	cloudstorage.LogConstructor = func(prefix string) logging.Logger {
-		return logging.NewStdLogger(true, logging.DEBUG, prefix)
-	}
-
 	conf := u.NewJsonHelperMapString(ss.Conf.Settings)
-=======
-	conf := ss.Conf.Settings
->>>>>>> 6111c413
 
 	c := gcsConfig
 	if proj := conf.String("project"); proj != "" {
@@ -138,15 +122,7 @@
 
 func createLocalFileStore(ss *schema.Schema) (FileStore, error) {
 
-<<<<<<< HEAD
-	cloudstorage.LogConstructor = func(prefix string) logging.Logger {
-		return logging.NewStdLogger(true, logging.DEBUG, prefix)
-	}
-
 	conf := u.NewJsonHelperMapString(ss.Conf.Settings)
-=======
-	conf := ss.Conf.Settings
->>>>>>> 6111c413
 
 	localPath := conf.String("localpath")
 	if localPath == "" {
