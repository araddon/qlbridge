package rel

import (
	"fmt"
	"strconv"
	"strings"

	u "github.com/araddon/gou"

	"github.com/araddon/qlbridge/expr"
	"github.com/araddon/qlbridge/lex"
	"github.com/araddon/qlbridge/value"
)

var (
	SqlKeywords = []string{"select", "insert", "update", "delete", "from", "where", "as", "into", "limit",
		"exists", "in", "contains", "include", "not", "and", "having", "or", "null", "group", "order",
		"offset", "include", "all", "any", "some"}
)

type ParseError struct {
	error
}

// ParseSql Parses SqlStatement and returns a statement or error
//  - does not parse more than one statement
func ParseSql(sqlQuery string) (SqlStatement, error) {
	return parseSqlResolver(sqlQuery, nil)
}
func parseSqlResolver(sqlQuery string, fr expr.FuncResolver) (SqlStatement, error) {
	l := lex.NewSqlLexer(sqlQuery)
<<<<<<< HEAD
	m := Sqlbridge{l: l, SqlTokenPager: NewSqlTokenPager(l), funcs: fr}
	return m.parse()
=======
	m := Sqlbridge{l: l, SqlTokenPager: NewSqlTokenPager(l), funcs: fr, buildVm: false}
	s, err := m.parse()
	if err != nil {
		return nil, &ParseError{err}
	}
	return s, nil
>>>>>>> 383d64dd
}
func ParseSqlSelect(sqlQuery string) (*SqlSelect, error) {
	stmt, err := ParseSql(sqlQuery)
	if err != nil {
		return nil, err
	}
	sel, ok := stmt.(*SqlSelect)
	if !ok {
		return nil, fmt.Errorf("Expected SqlSelect but got %T", stmt)
	}
	return sel, nil
}
func ParseSqlSelectResolver(sqlQuery string, fr expr.FuncResolver) (*SqlSelect, error) {
	stmt, err := parseSqlResolver(sqlQuery, fr)
	if err != nil {
		return nil, err
	}
	sel, ok := stmt.(*SqlSelect)
	if !ok {
		return nil, fmt.Errorf("Expected SqlSelect but got %T", stmt)
	}
	return sel, nil
}
func ParseSqlStatements(sqlQuery string) ([]SqlStatement, error) {
	l := lex.NewSqlLexer(sqlQuery)
	m := Sqlbridge{l: l, SqlTokenPager: NewSqlTokenPager(l)}
	stmts := make([]SqlStatement, 0)
	for {
		stmt, err := m.parse()
		if err != nil {
			return nil, &ParseError{err}
		}
		stmts = append(stmts, stmt)
		sqlRemaining, hasMore := l.Remainder()
		if !hasMore {
			break
		}
		l = lex.NewSqlLexer(sqlRemaining)
		m = Sqlbridge{l: l, SqlTokenPager: NewSqlTokenPager(l)}
	}
	return stmts, nil
}

// Sqlbridge generic SQL parser evaluates should be sufficient for most
//  sql compatible languages
type Sqlbridge struct {
	l       *lex.Lexer
	comment string
	*SqlTokenPager
	firstToken lex.Token
	funcs      expr.FuncResolver
}

// parse the request
func (m *Sqlbridge) parse() (SqlStatement, error) {
	m.comment = m.initialComment()
	m.firstToken = m.Cur()
	//u.Infof("firsttoken: %v", m.firstToken)
	switch m.firstToken.T {
	case lex.TokenPrepare:
		return m.parsePrepare()
	case lex.TokenSelect:
		return m.parseSqlSelect()
	case lex.TokenInsert, lex.TokenReplace:
		return m.parseSqlInsert()
	case lex.TokenUpdate:
		return m.parseSqlUpdate()
	case lex.TokenUpsert:
		return m.parseSqlUpsert()
	case lex.TokenDelete:
		return m.parseSqlDelete()
	case lex.TokenShow:
		//u.Infof("parse show: %v", m.l.RawInput())
		return m.parseShow()
	case lex.TokenExplain, lex.TokenDescribe, lex.TokenDesc:
		return m.parseDescribe()
	case lex.TokenSet, lex.TokenUse:
		return m.parseCommand()
	case lex.TokenRollback, lex.TokenCommit:
		return m.parseTransaction()
	}
	u.Warnf("Could not parse?  %v   peek=%v", m.l.RawInput(), m.l.PeekX(40))
	return nil, fmt.Errorf("Unrecognized request type: %v", m.l.PeekWord())
}

func (m *Sqlbridge) initialComment() string {

	comment := ""

	for {
		// We are going to loop until we find the first Non-Comment Token
		switch m.Cur().T {
		case lex.TokenComment, lex.TokenCommentML:
			comment += m.Cur().V
		case lex.TokenCommentStart, lex.TokenCommentHash, lex.TokenCommentEnd, lex.TokenCommentSingleLine, lex.TokenCommentSlashes:
			// skip, currently ignore these
		default:
			// first non-comment token
			return comment
		}
		m.Next()
	}
	return comment
}

func discardComments(m expr.TokenPager) {

	for {
		// We are going to loop until we find the first Non-Comment Token
		switch m.Cur().T {
		case lex.TokenComment, lex.TokenCommentML,
			lex.TokenCommentStart, lex.TokenCommentHash, lex.TokenCommentEnd,
			lex.TokenCommentSingleLine, lex.TokenCommentSlashes:
			// discard
			m.Next()
		default:
			// first non-comment token
			return
		}

	}
	panic("unreachable")
}

// First keyword was SELECT, so use the SELECT parser rule-set
func (m *Sqlbridge) parseSqlSelect() (*SqlSelect, error) {

	req := NewSqlSelect()
	req.Raw = m.l.RawInput()
	m.Next() // Consume Select?

	// Optional DISTINCT keyword always immediately after SELECT KW
	if m.Cur().T == lex.TokenDistinct {
		m.Next()
		req.Distinct = true
	}

	// columns
<<<<<<< HEAD
	if err := parseColumns(m, m.funcs, req); err != nil {
		u.Debug(err)
=======
	if err := parseColumns(m, m.funcs, m.buildVm, req); err != nil {
>>>>>>> 383d64dd
		return nil, err
	}

	//u.Debugf("cur? %v", m.Cur())
	// select @@myvar limit 1
	if m.Cur().T == lex.TokenLimit {
		if err := m.parseLimit(req); err != nil {
			return nil, err
		}
		if m.isEnd() {
			return req, nil
		}
	}

	// SPECIAL END CASE for simple selects
	// SELECT last_insert_id();
	if m.Cur().T == lex.TokenEOS || m.Cur().T == lex.TokenEOF {
		// valid end
		return req, nil
	}

	// INTO
	discardComments(m)
	if err := m.parseInto(req); err != nil {
		return nil, err
	}

	// FROM
	discardComments(m)
	if err := m.parseSources(req); err != nil {
		return nil, err
	}

	// WHERE
	discardComments(m)
	if err := m.parseWhereSelect(req); err != nil {
		return nil, err
	}

	// GROUP BY
	discardComments(m)
	if err := m.parseGroupBy(req); err != nil {
		return nil, err
	}

	// HAVING
	discardComments(m)
	if err := m.parseHaving(req); err != nil {
		return nil, err
	}

	// ORDER BY
	discardComments(m)
	if err := m.parseOrderBy(req); err != nil {
		return nil, err
	}

	// LIMIT
	discardComments(m)
	if err := m.parseLimit(req); err != nil {
		return nil, err
	}

	// WITH
	discardComments(m)
	with, err := ParseWith(m.SqlTokenPager)
	if err != nil {
		return nil, err
	}
	req.With = with

	// ALIAS
	discardComments(m)
	if err := m.parseAlias(req); err != nil {
		return nil, err
	}

	if m.Cur().T == lex.TokenEOF || m.Cur().T == lex.TokenEOS || m.Cur().T == lex.TokenRightParenthesis {

		if err := req.Finalize(); err != nil {
			u.Errorf("Could not finalize: %v", err)
			return nil, err
		}

		// we are good
		return req, nil
	}

	u.Warnf("Could not complete parsing, return error: %v %v", m.Cur(), m.l.PeekWord())
	return nil, fmt.Errorf("Did not complete parsing input: %v", m.LexTokenPager.Cur().V)
}

// First keyword was INSERT, REPLACE
func (m *Sqlbridge) parseSqlInsert() (*SqlInsert, error) {

	// insert into mytable (id, str) values (0, "a")
	req := NewSqlInsert()
	req.kw = m.Cur().T
	m.Next() // Consume Insert or Replace

	// INTO
	if m.Cur().T != lex.TokenInto {
		return nil, fmt.Errorf("expected INTO but got: %v", m.Cur())
	}
	m.Next() // Consume INTO

	// table name
	switch m.Cur().T {
	case lex.TokenTable:
		req.Table = m.Cur().V
		m.Next()
	default:
		return nil, fmt.Errorf("expected table name but got : %v", m.Cur().V)
	}

	// list of fields
	cols, err := m.parseFieldList()
	if err != nil {
		u.Error(err)
		return nil, err
	}
	req.Columns = cols

	m.Next() // left paren starts lisf of values
	switch m.Cur().T {
	case lex.TokenValues:
		m.Next() // Consume Values keyword
	case lex.TokenSelect:
		u.Infof("What is cur?%v", m.Cur())
		sel, err := m.parseSqlSelect()
		if err != nil {
			return nil, err
		}
		req.Select = sel
		return req, nil
	default:
		return nil, fmt.Errorf("expected values but got : %v", m.Cur().V)
	}

	//u.Debugf("found ?  %v", m.Cur())
	colVals, err := m.parseValueList()
	if err != nil {
		u.Error(err)
		return nil, err
	}
	req.Rows = colVals
	// we are good
	return req, nil
}

// First keyword was UPDATE
func (m *Sqlbridge) parseSqlUpdate() (*SqlUpdate, error) {

	req := NewSqlUpdate()
	m.Next() // Consume UPDATE token

	//u.Debugf("token:  %v", m.Cur())
	switch m.Cur().T {
	case lex.TokenTable, lex.TokenIdentity:
		req.Table = m.Cur().V
	default:
		return nil, fmt.Errorf("expected table name but got : %v", m.Cur().V)
	}
	m.Next()
	if m.Cur().T != lex.TokenSet {
		return nil, fmt.Errorf("expected SET after table name but got : %v", m.Cur().V)
	}

	// list of name=value pairs
	m.Next()
	cols, err := m.parseUpdateList()
	if err != nil {
		u.Error(err)
		return nil, err
	}
	req.Values = cols

	// WHERE
	req.Where, err = m.parseWhere()
	if err != nil {
		return nil, err
	}

	return req, nil
}

// First keyword was UPSERT
func (m *Sqlbridge) parseSqlUpsert() (*SqlUpsert, error) {

	var err error
	req := NewSqlUpsert()
	m.Next() // Consume UPSERT token

	if m.Cur().T == lex.TokenInto {
		m.Next() // consume Into
	}

	switch m.Cur().T {
	case lex.TokenTable, lex.TokenIdentity:
		req.Table = m.Cur().V
		m.Next()
	default:
		return nil, fmt.Errorf("expected table name but got : %v", m.Cur().V)
	}

	switch m.Cur().T {
	case lex.TokenSet:
		m.Next() // Consume Set
		// list of name=value pairs
		cols, err := m.parseUpdateList()
		if err != nil {
			u.Error(err)
			return nil, err
		}
		req.Values = cols
	case lex.TokenLeftParenthesis:

		// list of fields
		cols, err := m.parseFieldList()
		if err != nil {
			u.Error(err)
			return nil, err
		}
		req.Columns = cols

		m.Next() // left paren starts lisf of values
		switch m.Cur().T {
		case lex.TokenValues:
			m.Next() // Consume Values keyword
		default:
			return nil, fmt.Errorf("expected values but got : %v", m.Cur().V)
		}

		//u.Debugf("found ?  %v", m.Cur())
		colVals, err := m.parseValueList()
		if err != nil {
			u.Error(err)
			return nil, err
		}
		req.Rows = colVals
	default:
		return nil, fmt.Errorf("expected SET name=value, or (col1,col2) after table name but got : %v", m.Cur().V)
	}

	// WHERE
	req.Where, err = m.parseWhere()
	if err != nil {
		return nil, err
	}

	return req, nil
}

// First keyword was DELETE
func (m *Sqlbridge) parseSqlDelete() (*SqlDelete, error) {

	req := NewSqlDelete()
	m.Next() // Consume Delete

	// from
	//u.Debugf("token:  %v", m.Cur())
	if m.Cur().T != lex.TokenFrom {
		return nil, fmt.Errorf("expected FROM but got: %v", m.Cur())
	} else {
		// table name
		m.Next()
		//u.Debugf("found table?  %v", m.Cur())
		switch m.Cur().T {
		case lex.TokenTable:
			req.Table = m.Cur().V
		default:
			return nil, fmt.Errorf("expected table name but got : %v", m.Cur().V)
		}
	}

	m.Next()
	//u.Debugf("cur lex.Token: %s", m.Cur().T.String())
	if errreq := m.parseWhereDelete(req); errreq != nil {
		return nil, errreq
	}
	// we are good
	return req, nil
}

// First keyword was PREPARE
func (m *Sqlbridge) parsePrepare() (*PreparedStatement, error) {

	req := NewPreparedStatement()
	m.Next() // Consume Prepare

	// statement name/alias
	//u.Debugf("found table?  %v", m.Cur())
	switch m.Cur().T {
	case lex.TokenTable, lex.TokenIdentity:
		req.Alias = m.Cur().V
	default:
		return nil, fmt.Errorf("expected statement name but got : %v", m.Cur().V)
	}

	// from
	m.Next()
	//u.Debugf("token:  %v", m.Cur())
	if m.Cur().T != lex.TokenFrom {
		return nil, fmt.Errorf("expected FROM but got: %v", m.Cur())
	}

	m.Next()
	if m.Cur().T != lex.TokenValue {
		return nil, fmt.Errorf("expected statement value but got: %v", m.Cur())
	}
	stmt, err := ParseSql(m.Cur().V)
	if err != nil {
		return nil, err
	}
	req.Statement = stmt
	// we are good
	return req, nil
}

// First keyword was DESCRIBE
func (m *Sqlbridge) parseDescribe() (SqlStatement, error) {

	req := &SqlDescribe{Raw: m.l.RawInput()}
	req.Tok = m.Cur()
	m.Next() // Consume Describe

	//u.Debugf("token:  %v", m.Cur())
	switch nextWord := strings.ToLower(m.Cur().V); nextWord {
	case "select":
		// TODO:  make the lexer handle this
		sqlText := strings.Replace(m.l.RawInput(), req.Tok.V, "", 1)
		sqlSel, err := ParseSql(sqlText)
		if err != nil {
			return nil, err
		}
		req.Stmt = sqlSel
		return req, nil
	case "extended":
		sqlText := strings.Replace(m.l.RawInput(), req.Tok.V, "", 1)
		sqlText = strings.Replace(sqlText, m.Cur().V, "", 1)
		sqlSel, err := ParseSql(sqlText)
		if err != nil {
			return nil, err
		}
		req.Stmt = sqlSel
		return req, nil
	default:
		if lex.TokenIdentity == m.Cur().T {
			req.Identity = m.Cur().V
		} else {
			return nil, fmt.Errorf("expected idenity but got: %v", m.Cur())
		}

	}

	return req, nil
}

// First keyword was SHOW
func (m *Sqlbridge) parseShow() (*SqlShow, error) {

	/*
		don't currently support all these
		http://dev.mysql.com/doc/refman/5.7/en/show.html

		SHOW [FULL] COLUMNS FROM tbl_name [FROM db_name] [like_or_where]
		SHOW CREATE DATABASE db_name
		SHOW CREATE TABLE tbl_name
		SHOW CREATE TRIGGER trigger_name
		SHOW CREATE VIEW view_name
		SHOW DATABASES [like_or_where]
		SHOW ENGINE engine_name {STATUS | MUTEX}
		SHOW [STORAGE] ENGINES
		SHOW INDEX FROM tbl_name [FROM db_name]
		SHOW [FULL] TABLES [FROM db_name] [like_or_where]
		SHOW TRIGGERS [FROM db_name] [like_or_where]
		SHOW [GLOBAL | SESSION] VARIABLES [like_or_where]
		SHOW [GLOBAL | SESSION | SLAVE] STATUS [like_or_where]
		SHOW WARNINGS [LIMIT [offset,] row_count]
	*/
	likeLhs := "Table"
	req := &SqlShow{}
	req.Raw = m.l.RawInput()
	m.Next() // Consume Show

	//u.Infof("cur: %v", m.Cur())
	switch strings.ToLower(m.Cur().V) {
	case "full":
		req.Full = true
		m.Next()
	case "global", "session", "slave":
		req.Scope = strings.ToLower(m.Next().V)
		//u.Infof("scope:%q   next:%v", req.Scope, m.Cur())
	case "create":
		// SHOW CREATE TABLE `temp_schema`.`users`
		req.ShowType = "create"
		m.Next() // consume create
		req.Create = true
		//u.Debugf("create what %v", m.Cur())
		req.CreateWhat = m.Next().V // {TABLE | DATABASE | EVENT ...}
		//u.Debugf("create which %v", m.Cur())
		if m.Cur().T == lex.TokenIdentity {
			req.Identity = m.Next().V
			return req, nil
		}
		return nil, fmt.Errorf("Expected IDENTITY for SHOW CREATE {TABLE | DATABASE | EVENT} IDENTITY but got %s", m.Cur())
	}

	//u.Debugf("show %v", m.Cur())
	objectType := strings.ToLower(m.Cur().V)
	switch objectType {
	case "databases":
		req.ShowType = "databases"
		m.Next()
	case "indexes", "keys":
		req.ShowType = "indexes"
		m.Next()
	case "variables":
		req.ShowType = "variables"
		likeLhs = "Variable_name"
		m.Next()
	case "status":
		req.ShowType = "status"
		likeLhs = "Variable_name"
		m.Next()
	case "engine":
		req.ShowType = "status"
		likeLhs = "Engine"
		m.Next()
	case "engines":
		req.ShowType = "status"
		likeLhs = "Engine"
		m.Next()
	case "procedure", "function":
		req.ShowType = objectType
		likeLhs = "Name"
		m.Next()
	case "columns":
		m.Next() // consume columns
		likeLhs = "Field"
		req.ShowType = "columns"
		//SHOW [FULL] COLUMNS {FROM | IN} tbl_name [{FROM | IN} db_name]  [LIKE 'pattern' | WHERE expr]
		// | Field      | Type     | Null | Key | Default | Extra          |
		if err := m.parseShowFromTable(req); err != nil {
			return nil, err
		}
		if err := m.parseShowFromDatabase(req); err != nil {
			return nil, err
		}
	case "tables":
		req.ShowType = objectType
		m.Next() // consume Tables
		// SHOW [FULL] TABLES [FROM db_name] [like_or_where]
		if err := m.parseShowFromDatabase(req); err != nil {
			return nil, err
		}
	}

	switch m.Cur().T {
	case lex.TokenEOF, lex.TokenEOS:
		return req, nil
	case lex.TokenLike:
		// SHOW TABLES LIKE '%'
		m.Next() // Consume Like
		ex, err := expr.ParseExpression(fmt.Sprintf("%s LIKE %q", likeLhs, m.Cur().V))
		m.Next()
		if err != nil {
			u.Errorf("Error parsing fake expression: %v", err)
		} else {
			req.Like = ex
		}
	case lex.TokenWhere:
		m.Next() // consume where
		exprNode, err := expr.ParseExprWithFuncs(m.SqlTokenPager, m.funcs)
		if err != nil {
			return nil, err
		}
		req.Where = exprNode
	}

	return req, nil
}

// First keyword was SET, USE
func (m *Sqlbridge) parseCommand() (*SqlCommand, error) {

	/*
		- SET CHARACTER SET utf8
		- SET NAMES utf8
	*/
	req := &SqlCommand{Columns: make(CommandColumns, 0)}
	req.kw = m.Next().T // USE, SET

	// USE `baseball`;
	if req.kw == lex.TokenUse {
		req.Identity = m.Next().V
		return req, nil
	}

	cur := m.Cur()
	peek := m.Peek()
	// Look for special cases for mysql weird SET syntax
	switch {
	case cur.T == lex.TokenIdentity && strings.ToLower(cur.V) == "names":
		//SET NAMES utf8
		m.Next() // consume NAMES
		col := &CommandColumn{Name: fmt.Sprintf("%s %s", cur.V, m.Next().V)}
		req.Columns = append(req.Columns, col)
		return req, nil
	case cur.T == lex.TokenIdentity && strings.ToLower(cur.V) == "character" && strings.ToLower(peek.V) == "set":
		m.Next() // consume character
		m.Next() // consume set
		col := &CommandColumn{Name: fmt.Sprintf("character set %s", m.Next().V)}
		req.Columns = append(req.Columns, col)
		return req, nil
	}
	return req, m.parseCommandColumns(req)
}

func (m *Sqlbridge) parseTransaction() (*SqlCommand, error) {

	// rollback, commit
	req := &SqlCommand{Columns: make(CommandColumns, 0)}
	req.kw = m.Next().T // rollback, commit

	return req, nil
}

func parseColumns(m expr.TokenPager, fr expr.FuncResolver, stmt ColumnsStatement) error {

	var col *Column

	discardComments(m)

	for {

		//u.Debug(m.Cur())
		switch m.Cur().T {
		case lex.TokenStar, lex.TokenMultiply:
			col = &Column{Star: true}
			m.Next()
		case lex.TokenUdfExpr:
			// we have a udf/functional expression column
			col = NewColumnFromToken(m.Cur())
			funcName := strings.ToLower(m.Cur().V)
			exprNode, err := expr.ParseExprWithFuncs(m, fr)
			if err != nil {
				return err
			}
			col.Expr = exprNode
			col.SourceField = expr.FindFirstIdentity(col.Expr)
			if strings.Contains(col.SourceField, ".") {
				if _, right, hasLeft := expr.LeftRight(col.SourceField); hasLeft {
					col.SourceOriginal = col.SourceField
					col.SourceField = right
				}
			}
			col.Agg = expr.IsAgg(funcName)

			if m.Cur().T != lex.TokenAs {
				switch n := col.Expr.(type) {
				case *expr.FuncNode:
					// lets lowercase name
					n.Name = funcName
					col.As = expr.FindIdentityName(0, n, "")
					//u.Infof("col %#v", col)
					if col.As == "" {
						if strings.ToLower(n.Name) == "count" {
							//u.Warnf("count*")
							col.As = "count(*)"
						} else {
							col.As = n.Name
						}
					}
				case *expr.BinaryNode:
					//u.Debugf("udf? %T ", col.Expr)
					col.As = expr.FindIdentityName(0, n, "")
					if col.As == "" {
						u.Errorf("could not find as name: %#v", n)
					}
				}
			} else {
				switch n := col.Expr.(type) {
				case *expr.FuncNode:
					n.Name = funcName
				}
			}
			//u.Debugf("next? %v", m.Cur())

		case lex.TokenIdentity:
			col = NewColumnFromToken(m.Cur())
			exprNode, err := expr.ParseExprWithFuncs(m, fr)
			if err != nil {
				return err
			}
			col.Expr = exprNode
		case lex.TokenValue, lex.TokenInteger:
			// Value Literal
			col = NewColumnValue(m.Cur())
			exprNode, err := expr.ParseExprWithFuncs(m, fr)
			if err != nil {
				return err
			}
			col.Expr = exprNode
		}
		//u.Debugf("after colstart?:   %v  ", m.Cur())

		// since we can loop inside switch statement
		switch m.Cur().T {
		case lex.TokenAs:
			m.Next()
			switch m.Cur().T {
			case lex.TokenIdentity, lex.TokenValue:
				col.As = m.Cur().V
				col.originalAs = col.As
				col.asQuoteByte = m.Cur().Quote
				m.Next()
				continue
			}
			return fmt.Errorf("expected identity but got: %v", m.Cur().String())
		case lex.TokenFrom, lex.TokenInto, lex.TokenLimit, lex.TokenEOS, lex.TokenEOF:
			// This indicates we have come to the End of the columns
			stmt.AddColumn(*col)
			//u.Debugf("Ending column ")
			return nil
		case lex.TokenIf:
			// If guard
			m.Next()
			exprNode, err := expr.ParseExprWithFuncs(m, fr)
			if err != nil {
				return err
			}
			col.Guard = exprNode
			// Hm, we need to backup here?  Parse Node went to deep?
			continue
		case lex.TokenCommentSingleLine:
			m.Next()
			col.Comment = m.Cur().V
		case lex.TokenRightParenthesis:
			// loop on my friend
		case lex.TokenComma:
			stmt.AddColumn(*col)
		default:
			return fmt.Errorf("expected column but got: %v", m.Cur().String())
		}
		m.Next()
	}
	//u.Debugf("cols: %d", len(stmt.Columns))
	return nil
}

func (m *Sqlbridge) parseFieldList() (Columns, error) {

	if m.Cur().T != lex.TokenLeftParenthesis {
		return nil, fmt.Errorf("Expecting opening paren ( but got %v", m.Cur())
	}
	m.Next()

	cols := make(Columns, 0)
	var col *Column

	for {

		//u.Debug(m.Cur().String())
		switch m.Cur().T {
		case lex.TokenIdentity:
			col = NewColumnFromToken(m.Cur())
			m.Next()
		}
		//u.Debugf("after colstart?:   %v  ", m.Cur())

		// since we can loop inside switch statement
		switch m.Cur().T {
		case lex.TokenFrom, lex.TokenInto, lex.TokenLimit, lex.TokenEOS, lex.TokenEOF,
			lex.TokenRightParenthesis:
			cols = append(cols, col)
			return cols, nil
		case lex.TokenComma:
			cols = append(cols, col)
		default:
			return nil, fmt.Errorf("expected column but got: %v", m.Cur().String())
		}
		m.Next()
	}
	panic("unreachable")
}

func (m *Sqlbridge) parseUpdateList() (map[string]*ValueColumn, error) {

	cols := make(map[string]*ValueColumn)
	lastColName := ""
	for {

		//u.Debugf("col:%v    cur:%v", lastColName, m.Cur().String())
		switch m.Cur().T {
		case lex.TokenWhere, lex.TokenLimit, lex.TokenEOS, lex.TokenEOF:
			return cols, nil
		case lex.TokenValue:
			cols[lastColName] = &ValueColumn{Value: value.NewStringValue(m.Cur().V)}
		case lex.TokenInteger:
			iv, _ := strconv.ParseInt(m.Cur().V, 10, 64)
			cols[lastColName] = &ValueColumn{Value: value.NewIntValue(iv)}
		case lex.TokenComma, lex.TokenEqual:
			// don't need to do anything
		case lex.TokenIdentity:
			// TODO:  this is a bug in lexer
			lv := m.Cur().V
			if bv, err := strconv.ParseBool(lv); err == nil {
				cols[lastColName] = &ValueColumn{Value: value.NewBoolValue(bv)}
			} else {
				lastColName = m.Cur().V
			}
		case lex.TokenUdfExpr:
			exprNode, err := expr.ParseExprWithFuncs(m, m.funcs)
			if err != nil {
				return nil, err
			}
			cols[lastColName] = &ValueColumn{Expr: exprNode}
		default:
			u.Warnf("don't know how to handle ?  %v", m.Cur())
			return nil, fmt.Errorf("expected column but got: %v", m.Cur().String())
		}
		m.Next()
	}
	panic("unreachable")
}

func (m *Sqlbridge) parseValueList() ([][]*ValueColumn, error) {

	if m.Cur().T != lex.TokenLeftParenthesis {
		return nil, fmt.Errorf("Expecting opening paren ( but got %v", m.Cur())
	}

	var row []*ValueColumn
	values := make([][]*ValueColumn, 0)

	for {

		//u.Debug(m.Cur().String())
		switch m.Cur().T {
		case lex.TokenLeftParenthesis:
			// start of row
			if len(row) > 0 {
				values = append(values, row)
			}
			row = make([]*ValueColumn, 0)
		case lex.TokenRightParenthesis:
			values = append(values, row)
		case lex.TokenFrom, lex.TokenInto, lex.TokenLimit, lex.TokenEOS, lex.TokenEOF:
			if len(row) > 0 {
				values = append(values, row)
			}
			return values, nil
		case lex.TokenValue:
			row = append(row, &ValueColumn{Value: value.NewStringValue(m.Cur().V)})
		case lex.TokenInteger:
			iv, err := strconv.ParseInt(m.Cur().V, 10, 64)
			if err != nil {
				return nil, err
			}
			row = append(row, &ValueColumn{Value: value.NewIntValue(iv)})
		case lex.TokenFloat:
			fv, err := strconv.ParseFloat(m.Cur().V, 64)
			if err != nil {
				return nil, err
			}
			row = append(row, &ValueColumn{Value: value.NewNumberValue(fv)})
		case lex.TokenBool:
			bv, err := strconv.ParseBool(m.Cur().V)
			if err != nil {
				return nil, err
			}
			row = append(row, &ValueColumn{Value: value.NewBoolValue(bv)})
		case lex.TokenIdentity:
			// TODO:  this is a bug in lexer
			lv := m.Cur().V
			if bv, err := strconv.ParseBool(lv); err == nil {
				row = append(row, &ValueColumn{Value: value.NewBoolValue(bv)})
			} else {
				// error?
				u.Warnf("Could not figure out how to use: %v", m.Cur())
			}
		case lex.TokenLeftBracket:
			// an array of values?
			m.Next() // Consume the [
			arrayVal, err := expr.ValueArray(m.SqlTokenPager)
			if err != nil {
				return nil, err
			}
			//n := NewValueNode(arrayVal)
			row = append(row, &ValueColumn{Value: arrayVal})
			u.Infof("what is token?  %v peek:%v", m.Cur(), m.Peek())
			//t.Next()
		case lex.TokenComma:
			// don't need to do anything
		case lex.TokenUdfExpr:
			exprNode, err := expr.ParseExprWithFuncs(m, m.funcs)
			if err != nil {
				return nil, err
			}
			row = append(row, &ValueColumn{Expr: exprNode})
		default:
			u.Warnf("don't know how to handle ?  %v", m.Cur())
			return nil, fmt.Errorf("expected column but got: %v", m.Cur())
		}
		m.Next()
	}
	panic("unreachable")
}

func (m *Sqlbridge) parseSources(req *SqlSelect) error {

	//u.Debugf("parseSources cur %v", m.Cur())

	if m.Cur().T != lex.TokenFrom {
		return fmt.Errorf("expected From but got: %v", m.Cur())
	}

	m.Next() // page forward off of From
	//u.Debugf("found from?  %v", m.Cur())

	if m.Cur().T == lex.TokenIdentity {
		if err := m.parseSourceTable(req); err != nil {
			return err
		}
	}

	for {

		src := &SqlSource{}
		//u.Debugf("parseSources %v", m.Cur())
		switch m.Cur().T {
		case lex.TokenRightParenthesis:
			return nil
		case lex.TokenLeftParenthesis:
			// SELECT [columns] FROM [table] AS t1
			//   INNER JOIN (select a,b,c from users WHERE d is not null) u ON u.user_id = t1.user_id
			if err := m.parseSourceSubQuery(src); err != nil {
				return err
			}
			//u.Infof("wat? %v", m.Cur())
			if m.Cur().T == lex.TokenRightParenthesis {
				m.Next()
			}
		case lex.TokenLeft, lex.TokenRight, lex.TokenInner, lex.TokenOuter, lex.TokenJoin:
			// JOIN
			if err := m.parseSourceJoin(src); err != nil {
				return err
			}
		case lex.TokenEOF, lex.TokenEOS, lex.TokenWhere, lex.TokenGroupBy, lex.TokenLimit,
			lex.TokenOffset, lex.TokenWith, lex.TokenAlias, lex.TokenOrderBy:
			return nil
		default:

			u.Warnf("unrecognized token? %v clauseEnd?%v", m.Cur(), m.SqlTokenPager.ClauseEnd())
			return fmt.Errorf("unexpected token got: %v", m.Cur())
		}

		//u.Debugf("cur: %v", m.Cur())
		switch m.Cur().T {
		case lex.TokenAs:
			m.Next() // Skip over As, we don't need it
			src.Alias = m.Cur().V
			m.Next()
			//u.Debugf("found source alias: %v AS %v", src.Name, src.Alias)
			// select u.name, order.date FROM user AS u INNER JOIN ....
		case lex.TokenIdentity:
			//u.Warnf("found identity? %v", m.Cur())
			src.Alias = m.Cur().V
			m.Next()
		}
		//u.Debugf("cur: %v", m.Cur())
		if m.Cur().T == lex.TokenOn {
			src.Op = m.Cur().T
			m.Next()
			exprNode, err := expr.ParseExprWithFuncs(m, m.funcs)
			if err != nil {
				return err
			}
			src.JoinExpr = exprNode
			//u.Debugf("join expression: %v", tree.Root.String())
			//u.Debugf("join:  %#v", src)
		}

		req.From = append(req.From, src)

	}
	return nil
}

func (m *Sqlbridge) parseSourceSubQuery(src *SqlSource) error {

	//u.Debugf("parseSourceSubQuery cur %v", m.Cur())
	m.Next() // page forward off of (
	//u.Debugf("found SELECT?  %v", m.Cur())

	// SELECT * FROM (SELECT 1, 2, 3) AS t1;
	subQuery, err := m.parseSqlSelect()
	if err != nil {
		return err
	}
	src.SubQuery = subQuery
	subQuery.Raw = subQuery.String()

	if m.Cur().T != lex.TokenRightParenthesis {
		return fmt.Errorf("expected right paren but got: %v", m.Cur())
	}
	//u.Debugf("cur %v", m.Cur())
	m.Next() // discard right paren
	//u.Infof("found from subquery: %s", subQuery)
	return nil
}

func (m *Sqlbridge) parseSourceTable(req *SqlSelect) error {

	if m.Cur().T != lex.TokenIdentity {
		return fmt.Errorf("expected tablename but got: %v", m.Cur())
	}

	src := SqlSource{}
	req.From = append(req.From, &src)
	src.Schema, src.Name, _ = expr.LeftRight(m.Next().V)
	if m.Cur().T == lex.TokenAs {
		m.Next() // Skip over "AS", we don't need it
		src.Alias = m.Next().V
	}
	return nil
}

func (m *Sqlbridge) parseSourceJoin(src *SqlSource) error {
	//u.Debugf("parseSourceJoin cur %v", m.Cur())

	switch m.Cur().T {
	case lex.TokenLeft, lex.TokenRight:
		//u.Debugf("left/right join: %v", m.Cur())
		src.LeftOrRight = m.Cur().T
		m.Next()
	}

	// Optional Inner/Outer
	switch m.Cur().T {
	case lex.TokenInner, lex.TokenOuter:
		src.JoinType = m.Cur().T
		m.Next()
	}

	if m.Cur().T == lex.TokenJoin {
		m.Next() // Consume join keyword
	} else {
		return fmt.Errorf("Requires join but got %v", m.Cur())
	}

	switch m.Cur().T {
	case lex.TokenLeftParenthesis:
		// SELECT [columns] FROM [table] AS t1
		//   INNER JOIN (select a,b,c from users WHERE d is not null) u ON u.user_id = t1.user_id
		if err := m.parseSourceSubQuery(src); err != nil {
			return err
		}
	case lex.TokenIdentity:
		// Name of table
		src.Name = m.Cur().V
		m.Next()
	default:
		return fmt.Errorf("unrecognized kw in join %v", m.Cur())
	}

	//u.Debugf("found join %q", src)
	return nil
}

func (m *Sqlbridge) parseInto(req *SqlSelect) error {

	if m.Cur().T != lex.TokenInto {
		return nil
	}
	m.Next() // Consume Into token

	//u.Debugf("token:  %v", m.Cur())
	if m.Cur().T != lex.TokenTable {
		return fmt.Errorf("expected table but got: %v", m.Cur())
	}
	req.Into = &SqlInto{Table: m.Cur().V}
	m.Next()
	return nil
}

func (m *Sqlbridge) parseWhereSubSelect(req *SqlSelect) error {

	if m.Cur().T != lex.TokenSelect {
		return nil
	}
	stmt, err := m.parseSqlSelect()
	if err != nil {
		return err
	}
	//u.Infof("found sub-select %+v", stmt)
	req = stmt
	return nil
}

func (m *Sqlbridge) parseWhereSelect(req *SqlSelect) error {

	var err error
	if m.Cur().T != lex.TokenWhere {
		return nil
	}
	defer func() {
		if r := recover(); r != nil {
			u.Errorf("where error? %v \n %v\n%s", r, m.Cur(), m.Lexer().RawInput())
			if m.Cur().T == lex.TokenSelect {
				// TODO this is deeply flawed, need to fix/use tokenpager
				//    with rewind ability
				err = m.parseWhereSubSelect(req)
				return
			}
			err = fmt.Errorf("panic err: %v", r)
		}
	}()

	where, err := m.parseWhere()
	if err != nil {
		return err
	} else if where != nil {
		req.Where = where
	}
	return nil
}

func (m *Sqlbridge) parseWhere() (*SqlWhere, error) {

	var err error
	if m.Cur().T != lex.TokenWhere {
		return nil, nil
	}

	m.Next() // Consume the Where
	//u.Debugf("cur: %v peek=%v", m.Cur(), m.Peek())

	where := SqlWhere{}

	// We are going to Peek forward at the next 3 tokens used
	// to determine which type of where clause
	m.Next() // x
	t2 := m.Cur().T
	m.Next()
	t3 := m.Cur().T
	m.Next()
	t4 := m.Cur().T
	m.Backup()
	m.Backup()
	m.Backup()

	// Check for Types of Where
	//                                 t1            T2      T3     T4
	//    SELECT x FROM user   WHERE user_id         IN      (      SELECT user_id from orders where ...)
	//    SELECT * FROM t1     WHERE column1         =       (      SELECT column1 FROM t2);
	//    select a FROM movies WHERE director        IN      (     "Quentin","copola","Bay","another")
	//    select b FROM movies WHERE director        =       "bob";
	//    select b FROM movies WHERE create          BETWEEN "2015" AND "2010";
	//    select b from movies WHERE director        LIKE    "%bob"
	// TODO:
	//    SELECT * FROM t3     WHERE ROW(5*t2.s1,77) =       (      SELECT 50,11*s1 FROM t4)
	switch {
	case (t2 == lex.TokenIN || t2 == lex.TokenEqual) && t3 == lex.TokenLeftParenthesis && t4 == lex.TokenSelect:
		//u.Infof("in parseWhere: %v", m.Cur())
		m.Next() // T1  ?? this might be udf?
		m.Next() // t2  (IN | =)
		m.Next() // t3 = (
		//m.Next() // t4 = SELECT
		where.Op = t2
		where.Source = &SqlSelect{}
		return &where, m.parseWhereSubSelect(where.Source)
	}
	exprNode, err := expr.ParseExprWithFuncs(m, m.funcs)
	if err != nil {
		return nil, err
	}
	where.Expr = exprNode
	return &where, err
}

func (m *Sqlbridge) parseGroupBy(req *SqlSelect) (err error) {

	if m.Cur().T != lex.TokenGroupBy {
		return nil
	}
	m.Next()

	var col *Column

	for {

		//u.Debugf("Group By? %v", m.Cur())
		switch m.Cur().T {
		case lex.TokenUdfExpr:
			// we have a udf/functional expression column
			//u.Infof("udf: %v", m.Cur().V)
			col = NewColumnFromToken(m.Cur())
			exprNode, err := expr.ParseExprWithFuncs(m, m.funcs)
			if err != nil {
				return err
			}
			col.Expr = exprNode

			if m.Cur().T != lex.TokenAs {
				switch n := col.Expr.(type) {
				case *expr.FuncNode:
					col.As = expr.FindIdentityName(0, n, "")
					if col.As == "" {
						col.As = n.Name
					}
				case *expr.BinaryNode:
					//u.Debugf("udf? %T ", n)
					col.As = expr.FindIdentityName(0, n, "")
					if col.As == "" {
						u.Errorf("could not find as name: %#v", n)
					}
				}
			}
			//u.Debugf("next? %v", m.Cur())

		case lex.TokenIdentity:
			//u.Warnf("?? %v", m.Cur())
			col = NewColumnFromToken(m.Cur())
			exprNode, err := expr.ParseExprWithFuncs(m, m.funcs)
			if err != nil {
				return err
			}
			col.Expr = exprNode
		case lex.TokenValue:
			// Value Literal
			col = NewColumnFromToken(m.Cur())
			exprNode, err := expr.ParseExprWithFuncs(m, m.funcs)
			if err != nil {
				return err
			}
			col.Expr = exprNode
		}
		//u.Debugf("GroupBy after colstart?:   %v  ", m.Cur())

		// since we can loop inside switch statement
		switch m.Cur().T {
		case lex.TokenAs:
			m.Next()
			//u.Debug(m.Cur())
			switch m.Cur().T {
			case lex.TokenIdentity, lex.TokenValue:
				col.As = m.Cur().V
				col.originalAs = col.As
				//u.Infof("set AS=%v", col.As)
				m.Next()
				continue
			}
			return fmt.Errorf("expected identity but got: %v", m.Cur().String())
		case lex.TokenFrom, lex.TokenOrderBy, lex.TokenInto, lex.TokenLimit, lex.TokenHaving,
			lex.TokenWith, lex.TokenEOS, lex.TokenEOF:

			// This indicates we have come to the End of the columns
			req.GroupBy = append(req.GroupBy, col)
			//u.Debugf("Ending column ")
			return nil
		case lex.TokenIf:
			// If guard
			m.Next()
			exprNode, err := expr.ParseExprWithFuncs(m, m.funcs)
			if err != nil {
				return err
			}
			col.Guard = exprNode
		case lex.TokenCommentSingleLine:
			m.Next()
			col.Comment = m.Cur().V
		case lex.TokenRightParenthesis:
			// loop on my friend
		case lex.TokenComma:
			req.GroupBy = append(req.GroupBy, col)
			//u.Debugf("comma, added groupby:  %v", len(stmt.GroupBy))
		default:
			u.Errorf("expected col? %v", m.Cur())
			return fmt.Errorf("expected column but got: %v", m.Cur().String())
		}
		m.Next()
	}
	//u.Debugf("groupby: %d", len(req.GroupBy))
	return nil
}

func (m *Sqlbridge) parseHaving(req *SqlSelect) (err error) {

	if m.Cur().T != lex.TokenHaving {
		return nil
	}
	defer func() {
		if r := recover(); r != nil {
			u.Errorf("having error? %v \n %v", r, m.Cur())
			if m.Cur().T == lex.TokenSelect {
				// TODO this is deeply flawed, need to fix/use tokenpager
				// with rewind ability
				err = m.parseWhereSelect(req)
				return
			}
			err = fmt.Errorf("panic err: %v", r)
		}
	}()
	m.Next()
	exprNode, err := expr.ParseExprWithFuncs(m, m.funcs)
	if err != nil {
		return err
	}
	req.Having = exprNode
	//u.Debugf("having: %v", m.Cur())
	return err
}

func (m *Sqlbridge) parseOrderBy(req *SqlSelect) (err error) {

	if m.Cur().T != lex.TokenOrderBy {
		return nil
	}
	m.Next() // Consume Order By

	var col *Column

	for {

		//u.Debugf("Order By? %v", m.Cur())
		switch m.Cur().T {
		case lex.TokenUdfExpr:
			// we have a udf/functional expression column
			//u.Infof("udf: %v", m.Cur().V)
			col = NewColumnFromToken(m.Cur())
			exprNode, err := expr.ParseExprWithFuncs(m, m.funcs)
			if err != nil {
				return err
			}
			col.Expr = exprNode
			switch n := col.Expr.(type) {
			case *expr.FuncNode:
				col.As = expr.FindIdentityName(0, n, "")
				if col.As == "" {
					col.As = n.Name
				}
			case *expr.BinaryNode:
				//u.Debugf("udf? %T ", n)
				col.As = expr.FindIdentityName(0, n, "")
				if col.As == "" {
					u.Errorf("could not find as name: %#v", n)
				}
			}
			//u.Debugf("next? %v", m.Cur())
		case lex.TokenIdentity:
			//u.Warnf("?? %v", m.Cur())
			col = NewColumnFromToken(m.Cur())
			exprNode, err := expr.ParseExprWithFuncs(m, m.funcs)
			if err != nil {
				return err
			}
			col.Expr = exprNode
		}
		//u.Debugf("OrderBy after colstart?:   %v  ", m.Cur())

		// since we can loop inside switch statement
		switch m.Cur().T {
		case lex.TokenAsc, lex.TokenDesc:
			col.Order = strings.ToUpper(m.Cur().V)

		case lex.TokenInto, lex.TokenLimit, lex.TokenEOS, lex.TokenEOF:
			// This indicates we have come to the End of the columns
			req.OrderBy = append(req.OrderBy, col)
			//u.Debugf("Ending column ")
			return nil
		case lex.TokenCommentSingleLine:
			m.Next()
			col.Comment = m.Cur().V
		case lex.TokenRightParenthesis:
			// loop on my friend
		case lex.TokenComma:
			req.OrderBy = append(req.OrderBy, col)
			//u.Debugf("comma, added groupby:  %v", len(stmt.OrderBy))
		default:
			return fmt.Errorf("expected column but got: %v", m.Cur().String())
		}
		m.Next()
	}
}

func (m *Sqlbridge) parseWhereDelete(req *SqlDelete) error {
	if m.Cur().T != lex.TokenWhere {
		return nil
	}
	m.Next()
	exprNode, err := expr.ParseExprWithFuncs(m, m.funcs)
	if err != nil {
		return err
	}
	req.Where = &SqlWhere{Expr: exprNode}
	return nil
}

func (m *Sqlbridge) parseCommandColumns(req *SqlCommand) (err error) {

	var col *CommandColumn

	for {

		//u.Debugf("command col? %v", m.Cur())
		switch m.Cur().T {
		case lex.TokenIdentity:

			col = &CommandColumn{Name: m.Cur().V}
			exprNode, err := expr.ParseExprWithFuncs(m, m.funcs)
			if err != nil {
				return err
			}
			col.Expr = exprNode
			convertIdentityToValue(col.Expr)

		default:
			return fmt.Errorf("expected idenity but got: %v", m.Cur())
		}
		//u.Debugf("command after colstart?:   %v  ", m.Cur())

		// since we can have multiple columns
		switch m.Cur().T {
		case lex.TokenEOS, lex.TokenEOF:
			req.Columns = append(req.Columns, col)
			return nil
		case lex.TokenComma:
			req.Columns = append(req.Columns, col)
		default:
			u.Errorf("expected col? %v", m.Cur())
			return fmt.Errorf("expected command column but got: %v", m.Cur().String())
		}
		m.Next()
	}
}

func convertIdentityToValue(n expr.Node) {
	switch nt := n.(type) {
	case *expr.BinaryNode:
		switch rhn := nt.Args[1].(type) {
		case *expr.IdentityNode:
			rh2 := expr.NewStringNode(rhn.Text)
			rh2.Quote = rhn.Quote
			nt.Args[1] = rh2
		}
	}
}

func (m *Sqlbridge) parseLimit(req *SqlSelect) error {
	if m.Cur().T != lex.TokenLimit {
		return nil
	}
	m.Next()
	if m.Cur().T != lex.TokenInteger {
		return fmt.Errorf("Limit must be an integer %v %v", m.Cur().T, m.Cur().V)
	}
	limval := m.Next()
	iv, err := strconv.Atoi(limval.V)
	if err != nil {
		return fmt.Errorf("Could not convert limit to integer %v", limval)
	}
	req.Limit = int(iv)
	//u.Infof("limit clause: %v  peek:%v", limval, m.l.PeekX(20))
	switch m.Cur().T {
	case lex.TokenComma:
		// LIMIT 0, 1000
		m.Next() // consume the comma
		if m.Cur().T != lex.TokenInteger {
			return fmt.Errorf("Limit 0, 1000 2nd number must be an integer %v %v", m.Cur().T, m.Cur().V)
		}
		iv, err = strconv.Atoi(m.Next().V)
		if err != nil {
			return fmt.Errorf("Could not convert limit to integer %v", m.Cur().V)
		}
		req.Offset = req.Limit
		req.Limit = iv
	case lex.TokenOffset:
		m.Next() // consume "OFFSET"
		if m.Cur().T != lex.TokenInteger {
			return fmt.Errorf("Offset must be an integer %v %v", m.Cur().T, m.Cur().V)
		}
		iv, err = strconv.Atoi(m.Cur().V)
		m.Next()
		if err != nil {
			return fmt.Errorf("Could not convert offset to integer %v", m.Cur().V)
		}
		req.Offset = iv
	}
	return nil
}

func (m *Sqlbridge) parseAlias(req *SqlSelect) error {
	if m.Cur().T != lex.TokenAlias {
		return nil
	}
	m.Next()
	if m.Cur().T != lex.TokenIdentity && m.Cur().T != lex.TokenValue {
		return fmt.Errorf("Expected identity but got: %v", m.Cur().T.String())
	}
	req.Alias = strings.ToLower(m.Cur().V)
	m.Next()
	return nil
}
func (m *Sqlbridge) isEnd() bool {
	return m.IsEnd()
}

func ParseWith(pg expr.TokenPager) (u.JsonHelper, error) {
	if pg.Cur().T != lex.TokenWith {
		// This is an optional statement
		return nil, nil
	}
	pg.Next() // consume WITH
	jh := make(u.JsonHelper)
	switch pg.Cur().T {
	case lex.TokenLeftBrace: // {
		if err := ParseJsonObject(pg, jh); err != nil {
			return nil, err
		}
	case lex.TokenIdentity:
		// name=value pairs
		if err := ParseKeyValue(pg, jh); err != nil {
			return nil, err
		}
	default:
		u.Warnf("unexpected token? %v", pg.Cur())
		return nil, fmt.Errorf("Expected json { , or name=value but got: %v", pg.Cur().T.String())
	}
	return jh, nil
}

func (m *Sqlbridge) parseShowFromTable(req *SqlShow) error {

	switch m.Cur().T {
	case lex.TokenFrom, lex.TokenIN:
		m.Next() // Consume {FROM | IN}
	default:
		// FROM OR IN are required for this statement
		return fmt.Errorf("Expected { FROM | IN } for SHOW but got %q", m.Cur().V)
	}

	if m.Cur().T != lex.TokenIdentity {
		return fmt.Errorf("Expected { FROM | IN } IDENTITY for SHOW but got %q", m.Cur().V)
	}
	req.Identity = m.Next().V
	return nil
}

func (m *Sqlbridge) parseShowFromDatabase(req *SqlShow) error {

	switch m.Cur().T {
	case lex.TokenFrom, lex.TokenIN:
		m.Next() // Consume {FROM | IN}
	default:
		// this is optional
		return nil
	}

	if m.Cur().T != lex.TokenIdentity {
		return fmt.Errorf("Expected { FROM | IN } IDENTITY for SHOW but got %q", m.Cur().V)
	}
	req.Db = m.Next().V
	return nil
}

func ParseJsonObject(pg expr.TokenPager, jh u.JsonHelper) error {
	if pg.Cur().T != lex.TokenLeftBrace {
		return fmt.Errorf("Expected json { but got: %v", pg.Cur().T.String())
	}
	pg.Next() // Consume {

	for {
		//u.Debug(pg.Cur())
		switch pg.Cur().T {
		case lex.TokenIdentity:
			if err := parseJsonKeyValue(pg, jh); err != nil {
				return err
			}
		default:
			return fmt.Errorf("Expected json key identity but got: %v", pg.Cur().String())
		}
		switch pg.Cur().T {
		case lex.TokenComma:
			pg.Next()
		case lex.TokenRightBrace:
			pg.Next() // Consume the right }
			return nil
		default:
			return fmt.Errorf("Expected json comma or end of object but got: %v", pg.Cur().String())
		}
	}
	return nil // panic? error?  not reachable
}
func parseJsonKeyValue(pg expr.TokenPager, jh u.JsonHelper) error {
	if pg.Cur().T != lex.TokenIdentity {
		return fmt.Errorf("Expected json key/identity but got: %v", pg.Cur().String())
	}
	key := pg.Cur().V
	pg.Next()
	//u.Debug(key, " ", pg.Cur())
	switch pg.Cur().T {
	case lex.TokenColon:
		pg.Next()
		switch pg.Cur().T {
		case lex.TokenLeftBrace: // {
			obj := make(u.JsonHelper)
			if err := ParseJsonObject(pg, obj); err != nil {
				return err
			}
			jh[key] = obj
		case lex.TokenLeftBracket: // [
			list, err := ParseJsonArray(pg)
			if err != nil {
				return err
			}
			//u.Debugf("list after: %#v", list)
			jh[key] = list
		case lex.TokenValue:
			jh[key] = pg.Cur().V
			pg.Next()
		case lex.TokenBool:
			bv, err := strconv.ParseBool(pg.Cur().V)
			if err != nil {
				return err
			}
			jh[key] = bv
			pg.Next()
		case lex.TokenInteger:
			iv, err := strconv.ParseInt(pg.Cur().V, 10, 64)
			if err != nil {
				return err
			}
			jh[key] = iv
			pg.Next()
		case lex.TokenFloat:
			fv, err := strconv.ParseFloat(pg.Cur().V, 64)
			if err != nil {
				return err
			}
			jh[key] = fv
			pg.Next()
		default:
			u.Warnf("got unexpected token: %s", pg.Cur())
			return fmt.Errorf("Expected json { or [ but got: %v", pg.Cur().T.String())
		}
		//u.Debug(key, " ", pg.Cur())
		return nil
	default:
		return fmt.Errorf("Expected json colon but got: %v", pg.Cur().String())
	}
	return fmt.Errorf("Unreachable json error: %v", pg.Cur().String())
}

func ParseJsonArray(pg expr.TokenPager) ([]interface{}, error) {
	if pg.Cur().T != lex.TokenLeftBracket {
		return nil, fmt.Errorf("Expected json [ but got: %v", pg.Cur().T.String())
	}

	la := make([]interface{}, 0)
	pg.Next() // Consume [
	for {
		//u.Debug(pg.Cur())
		switch pg.Cur().T {
		case lex.TokenValue:
			la = append(la, pg.Cur().V)
			pg.Next()
		case lex.TokenBool:
			bv, err := strconv.ParseBool(pg.Cur().V)
			if err != nil {
				return nil, err
			}
			la = append(la, bv)
			pg.Next()
		case lex.TokenInteger:
			iv, err := strconv.ParseInt(pg.Cur().V, 10, 64)
			if err != nil {
				return nil, err
			}
			la = append(la, iv)
			pg.Next()
		case lex.TokenFloat:
			fv, err := strconv.ParseFloat(pg.Cur().V, 64)
			if err != nil {
				return nil, err
			}
			la = append(la, fv)
			pg.Next()
		case lex.TokenLeftBrace: // {
			obj := make(u.JsonHelper)
			if err := ParseJsonObject(pg, obj); err != nil {
				return nil, err
			}
			la = append(la, obj)
		case lex.TokenLeftBracket: // [
			list, err := ParseJsonArray(pg)
			if err != nil {
				return nil, err
			}
			//u.Debugf("list after: %#v", list)
			la = append(la, list)
		case lex.TokenRightBracket:
			return la, nil
		default:
			return nil, fmt.Errorf("Expected json key identity but got: %v", pg.Cur().String())
		}
		switch pg.Cur().T {
		case lex.TokenComma:
			pg.Next()
		case lex.TokenRightBracket:
			pg.Next() // Consume the right ]
			return la, nil
		default:
			return nil, fmt.Errorf("Expected json comma or end of array ] but got: %v", pg.Cur().String())
		}
	}
	return la, nil
}

func ParseKeyValue(pg expr.TokenPager, jh u.JsonHelper) error {
	if pg.Cur().T != lex.TokenIdentity {
		return fmt.Errorf("Expected key/identity for key=value, array but got: %v", pg.Cur().String())
	}

	for {
		key := pg.Cur().V
		pg.Next()

		switch pg.Cur().T {
		case lex.TokenEOF, lex.TokenEOS:
			return nil
		}
		if pg.Cur().T != lex.TokenEqual {
			pg.Backup() // whoops, we consumed too much
			pg.Backup()
			//u.Debugf("exit keyvalue %v", pg.Cur())
			return nil
		}
		pg.Next() // consume equal

		switch pg.Cur().T {
		case lex.TokenIdentity:
			bv, err := strconv.ParseBool(pg.Cur().V)
			if err == nil {
				jh[key] = bv
			} else {
				jh[key] = pg.Cur().V
			}

		case lex.TokenValue:
			jh[key] = pg.Cur().V
		case lex.TokenBool:
			bv, err := strconv.ParseBool(pg.Cur().V)
			if err != nil {
				return err
			}
			jh[key] = bv
		case lex.TokenInteger:
			iv, err := strconv.ParseInt(pg.Cur().V, 10, 64)
			if err != nil {
				return err
			}
			jh[key] = iv
		case lex.TokenFloat:
			fv, err := strconv.ParseFloat(pg.Cur().V, 64)
			if err != nil {
				return err
			}
			jh[key] = fv
		default:
			u.Warnf("got unexpected token: %s", pg.Cur())
			return fmt.Errorf("Expected value but got: %v  for name=value context", pg.Cur().T.String())
		}
		pg.Next() // consume value
		//u.Debugf("cur: %v", pg.Cur())
		if pg.Cur().T != lex.TokenComma {
			//u.Debugf("finished loop: jh.len=%v  token=%v", len(jh), pg.Cur())
			return nil
		}
		pg.Next() // consume comma
	}
	panic("unreachable")
}

// TokenPager is responsible for determining end of
// current tree (column, etc)
type SqlTokenPager struct {
	*expr.LexTokenPager
	lastKw lex.TokenType
}

func NewSqlTokenPager(l *lex.Lexer) *SqlTokenPager {
	pager := expr.NewLexTokenPager(l)
	return &SqlTokenPager{LexTokenPager: pager}
}

func (m *SqlTokenPager) IsEnd() bool {
	return m.LexTokenPager.IsEnd()
}
func (m *SqlTokenPager) ClauseEnd() bool {
	tok := m.Cur()
	//u.Debugf("IsEnd()? tok:  %v", tok)
	switch tok.T {
	case lex.TokenEOF, lex.TokenEOS, lex.TokenFrom, lex.TokenHaving, lex.TokenComma,
		lex.TokenIf, lex.TokenAs, lex.TokenLimit, lex.TokenSelect:
		return true
	}
	return false
}<|MERGE_RESOLUTION|>--- conflicted
+++ resolved
@@ -29,17 +29,12 @@
 }
 func parseSqlResolver(sqlQuery string, fr expr.FuncResolver) (SqlStatement, error) {
 	l := lex.NewSqlLexer(sqlQuery)
-<<<<<<< HEAD
 	m := Sqlbridge{l: l, SqlTokenPager: NewSqlTokenPager(l), funcs: fr}
-	return m.parse()
-=======
-	m := Sqlbridge{l: l, SqlTokenPager: NewSqlTokenPager(l), funcs: fr, buildVm: false}
 	s, err := m.parse()
 	if err != nil {
 		return nil, &ParseError{err}
 	}
 	return s, nil
->>>>>>> 383d64dd
 }
 func ParseSqlSelect(sqlQuery string) (*SqlSelect, error) {
 	stmt, err := ParseSql(sqlQuery)
@@ -178,12 +173,7 @@
 	}
 
 	// columns
-<<<<<<< HEAD
 	if err := parseColumns(m, m.funcs, req); err != nil {
-		u.Debug(err)
-=======
-	if err := parseColumns(m, m.funcs, m.buildVm, req); err != nil {
->>>>>>> 383d64dd
 		return nil, err
 	}
 
