// Package rel are the AST Structures and Parsers
// for the SQL, FilterQL, and Expression dialects.
package rel

import (
	"bytes"
	"encoding/json"
	"fmt"
	"hash/fnv"
	"io"
	"sort"
	"strings"

	u "github.com/araddon/gou"
	"github.com/gogo/protobuf/proto"

	"github.com/araddon/qlbridge/expr"
	"github.com/araddon/qlbridge/lex"
	"github.com/araddon/qlbridge/value"
)

var (
	// Ensure SqlSelect and cousins etc are SqlStatements
	_ SqlStatement = (*SqlSelect)(nil)
	_ SqlStatement = (*SqlInsert)(nil)
	_ SqlStatement = (*SqlUpsert)(nil)
	_ SqlStatement = (*SqlUpdate)(nil)
	_ SqlStatement = (*SqlDelete)(nil)
	_ SqlStatement = (*SqlShow)(nil)
	_ SqlStatement = (*SqlDescribe)(nil)
	_ SqlStatement = (*SqlCommand)(nil)
	_ SqlStatement = (*SqlInto)(nil)

	// sub-query statements
	_ SqlSourceStatement = (*SqlSource)(nil)

	// Statements with Columns
	_ ColumnsStatement = (*SqlSelect)(nil)

	// A select * columns
	starCols Columns
)

func init() {
	starCols = make(Columns, 1)
	starCols[0] = NewColumnFromToken(lex.Token{T: lex.TokenStar, V: "*"})
}

type (
	// ColumnsStatement is a statement interface for those statements that
	// have columns that need to be added during parse.
	ColumnsStatement interface {
		AddColumn(col Column) error
	}
	// SqlStatement interface, to define the sql statement
	// Select, Insert, Update, Delete, Command, Show, Describe etc
	SqlStatement interface {
		// string representation of Node, AST parseable back to itself
		String() string
		// Write out this statement in a specific dialect
		WriteDialect(w expr.DialectWriter)
		// SQL keyword (select, insert, etc)
		Keyword() lex.TokenType
	}

	// SqlSourceStatement interface, to define the subselect/join-types
	// Join, SubSelect, From
	SqlSourceStatement interface {
		// string representation of Node, AST parseable back to itself
		String() string
		// Write out this statement in a specific dialect
		WriteDialect(w expr.DialectWriter)
		// SQL Keyword for this statement
		Keyword() lex.TokenType
	}
)

type (
	// PreparedStatement Prepared/Aliased SQL statement
	PreparedStatement struct {
		Alias     string
		Statement SqlStatement
	}
	// SqlSelect SQL Select statement
	SqlSelect struct {
		Db        string       // If provided a use "dbname"
		Raw       string       // full original raw statement
		Star      bool         // for select * from ...
		Distinct  bool         // Distinct flag?
		Columns   Columns      // An array (ordered) list of columns
		From      []*SqlSource // From, Join
		Into      *SqlInto     // Into "table"
		Where     *SqlWhere    // Expr Node, or *SqlSelect
		Having    expr.Node    // Filter results
		GroupBy   Columns
		OrderBy   Columns
		Limit     int
		Offset    int
		Alias     string       // Non-Standard sql, alias/name of sql another way of expression Prepared Statement
		With      u.JsonHelper // Non-Standard SQL for properties/config info, similar to Cassandra with, purse json
		proj      *Projection  // Projected fields
		isAgg     bool         // is this an aggregate query?  has group-by, or aggregate selector expressions (count, cardinality etc)
		finalized bool         // have we already finalized, ie formalized left/right aliases
		schemaqry bool         // is this a schema qry?  ie select @@max_packet etc

		// Memoized sql, we assume this is an immuteable struct so if this is populated use it
		pb            *SqlStatementPb
		fingerprintid int64
	}
	// SqlSource is a table name, sub-query, or join as used in
	// SELECT <columns> FROM <SQLSOURCE>
	//  - SELECT .. FROM table_name
	//  - SELECT .. from (select a,b,c from tableb)
	//  - SELECT .. FROM tablex INNER JOIN ...
	SqlSource struct {
		final       bool               // has this been finalized?
		alias       string             // either the short table name or full
		cols        map[string]*Column // Un-aliased columns, ie "x.y" -> "y"
		colIndex    map[string]int     // Key(alias) to index in []driver.Value positions
		joinNodes   []expr.Node        // x.y = q.y AND x.z = q.z  --- []Node{Identity{x},Identity{z}}
		Source      *SqlSelect         // Sql Select Source query, written by Rewrite
		Raw         string             // Raw Partial Query
		Name        string             // From Name (optional, empty if join, subselect)
		Alias       string             // From name aliased
		Schema      string             //  FROM `schema`.`table`
		Op          lex.TokenType      // In, =, ON
		LeftOrRight lex.TokenType      // Left, Right
		JoinType    lex.TokenType      // INNER, OUTER
		JoinExpr    expr.Node          // Join expression       x.y = q.y
		SubQuery    *SqlSelect         // optional, Join/SubSelect statement

		// Plan Hints, move to a dedicated planner
		Seekable bool
		// Memoized sql, we assume this is an immuteable struct so if this is populated use it
		pb *SqlSourcePb
	}
	// SqlWhere WHERE is select stmt, or set of expressions
	// - WHERE x in (select name from q)
	// - WHERE x = y
	// - WHERE x = y AND z = q
	// - WHERE tolower(x) IN (select name from q)
	SqlWhere struct {
		// Either Op + Source exists
		Op     lex.TokenType // (In|=|ON)  for Select Clauses operators
		Source *SqlSelect    // IN (SELECT a,b,c from z)

		// OR expr but not both
		Expr expr.Node // x = y AND q > 5
	}
	// SqlInsert SQL Insert Statement
	SqlInsert struct {
		kw      lex.TokenType    // Insert, Replace
		Table   string           // table name
		Columns Columns          // Column Names
		Rows    [][]*ValueColumn // Values to insert
		Select  *SqlSelect       //
	}
	// SqlUpsert SQL Upsert Statement
	SqlUpsert struct {
		Columns Columns
		Rows    [][]*ValueColumn
		Values  map[string]*ValueColumn
		Where   *SqlWhere
		Table   string
	}
	// SqlUpdate SQL Update Statement
	SqlUpdate struct {
		Values map[string]*ValueColumn
		Where  *SqlWhere
		Table  string
	}
	// SqlDelete SQL Delete Statement
	SqlDelete struct {
		Table string
		Where *SqlWhere
		Limit int
	}
	// SqlShow SQL SHOW Statement
	SqlShow struct {
		Raw        string // full raw statement
		Db         string // Database/Schema name
		Full       bool   // SHOW FULL TABLE FROM
		Scope      string // {FULL, GLOBAL, SESSION}
		ShowType   string // object type, [tables, columns, etc]
		From       string // `table`   or `schema`.`table`
		Identity   string // `table`   or `schema`.`table`
		Create     bool
		CreateWhat string
		Where      expr.Node
		Like       expr.Node
	}
	// SQL Describe statement
	SqlDescribe struct {
		Raw      string    // full original raw statement
		Identity string    // Describe
		Tok      lex.Token // Explain, Describe, Desc
		Stmt     SqlStatement
	}
	// SqlInto   INTO statement   (select a,b,c from y INTO z)
	SqlInto struct {
		Table string
	}
	// SqlCommand is admin command such as "SET", "USE"
	SqlCommand struct {
		kw       lex.TokenType  // SET or USE
		Columns  CommandColumns // can have multiple columns in command
		Identity string         //
		Value    expr.Node      //
	}
	// SqlCreate SQL CREATE statement
	SqlCreate struct {
		Raw         string       // full original raw statement
		Identity    string       // identity of table, view, etc
		Tok         lex.Token    // CREATE [TABLE,VIEW,CONTINUOUSVIEW,TRIGGER] etc
		OrReplace   bool         // OR REPLACE
		IfNotExists bool         // IF NOT EXISTS
		Cols        []*DdlColumn // columns
		Engine      map[string]interface{}
		With        u.JsonHelper
		Select      *SqlSelect
	}
	// SqlDrop SQL DROP statement
	SqlDrop struct {
		Raw      string    // full original raw statement
		Identity string    // identity of table, view, etc
		Temp     bool      // Temp?
		Tok      lex.Token // DROP [TEMP] [TABLE,VIEW,CONTINUOUSVIEW,TRIGGER] etc
		With     u.JsonHelper
	}
	// SqlAlter SQL ALTER statement
	SqlAlter struct {
		Raw      string       // full original raw statement
		Identity string       // identity to alter
		Tok      lex.Token    // ALTER [TABLE,VIEW,CONTINUOUSVIEW,TRIGGER] etc
		Cols     []*DdlColumn // columns
	}
	// Columns List of Columns in SELECT [columns]
	Columns []*Column
	// Column represents the Column as expressed in a [SELECT]
	// expression
	Column struct {
		sourceQuoteByte byte      // quote mark?   [ or ` etc
		asQuoteByte     byte      // quote mark   [ or `
		originalAs      string    // original as string
		left            string    // users.col_name   = "users"
		right           string    // users.first_name = "first_name"
		isLiteral       bool      // is this a literal column?
		ParentIndex     int       // slice idx position in parent query cols
		Index           int       // slice idx position in original query cols
		SourceIndex     int       // slice idx position in source []driver.Value
		SourceField     string    // field name of underlying field
		SourceOriginal  string    // field name of underlying field without the "left.right" parse
		As              string    // As field, auto-populate the Field Name if exists
		Comment         string    // optional in-line comments
		Order           string    // (ASC | DESC)
		Star            bool      // *
		Agg             bool      // aggregate function column?   count(*), avg(x) etc
		Expr            expr.Node // Expression, optional, often Identity.Node
		Guard           expr.Node // column If guard, non-standard sql column guard
	}
	// ValueColumn List of Value columns in INSERT into TABLE (colnames) VALUES (valuecolumns)
	ValueColumn struct {
		Value value.Value
		Expr  expr.Node
	}
	// DdlColumn represents the Data Definition Column
	DdlColumn struct {
		Kw            lex.TokenType // initial keyword (identity for normal, constraint, primary)
		Null          bool          // Do we support NULL?
		AutoIncrement bool          // auto increment
		IndexType     string        // index_type
		IndexCols     []string      // index_col_name
		RefTable      string        // refererence table
		RefCols       []string      // ref cols
		Default       expr.Node     // Default value
		DataType      string        // data type
		DataTypeSize  int           // Data Type Size:    varchar(2000)
		DataTypeArgs  []expr.Node   // data type args
		Key           lex.TokenType // UNIQUE | PRIMARY
		Name          string        // name
		Comment       string        // optional in-line comments
		Expr          expr.Node     // Expression, optional, often Identity.Node but could be composite key
	}
	// ResultColumns List of ResultColumns used to describe projection response columns
	ResultColumns []*ResultColumn
	// Result Column used in projection
	ResultColumn struct {
		Final  bool            // Is this part of final projection (ie, response)
		Name   string          // Original path/name for query field
		ColPos int             // Ordinal position in sql (or partial sql) statement
		Col    *Column         // the original sql column
		Star   bool            // Was this a select * ??
		As     string          // aliased
		Type   value.ValueType // Data Type
	}
	// Projection describes the results to expect from sql statement
	// ie the ResultColumns for a result-set
	Projection struct {
		Distinct bool
		Final    bool // Is this a Final Projection? or intermiediate?
		colNames map[string]struct{}
		Columns  ResultColumns
		// Memoized pb, we assume this is an immuteable struct so if this is populated use it
		pb *ProjectionPb
	}
	// CommandColumns SQL commands such as:
	//     set autocommit
	//     SET @@local.sort_buffer_size=10000;
	//     USE myschema;
	CommandColumns []*CommandColumn
	// CommandColumn is single column such as "autocommit"
	CommandColumn struct {
		Expr expr.Node // column expression
		Name string    // Original path/name for command field
	}
)

func NewSqlDialect() expr.DialectWriter {
	return expr.NewKeywordDialect(SqlKeywords)
}
func NewProjection() *Projection {
	return &Projection{Columns: make(ResultColumns, 0), colNames: make(map[string]struct{})}
}
func NewResultColumn(as string, ordinal int, col *Column, valtype value.ValueType) *ResultColumn {
	rc := ResultColumn{Name: as, As: as, ColPos: ordinal, Col: col, Type: valtype}
	if col != nil {
		rc.Name = col.SourceField
	}
	return &rc
}
func NewSqlSelect() *SqlSelect {
	req := &SqlSelect{}
	req.Columns = make(Columns, 0)
	return req
}
func NewSqlInsert() *SqlInsert {
	req := &SqlInsert{}
	req.Columns = make(Columns, 0)
	return req
}
func NewSqlUpdate() *SqlUpdate {
	req := &SqlUpdate{}
	return req
}
func NewSqlUpsert() *SqlUpsert {
	req := &SqlUpsert{}
	return req
}
func NewSqlDelete() *SqlDelete {
	return &SqlDelete{}
}
func NewPreparedStatement() *PreparedStatement {
	return &PreparedStatement{}
}
func NewSqlCreate() *SqlCreate {
	req := &SqlCreate{}
	return req
}
func NewSqlDrop() *SqlDrop {
	req := &SqlDrop{}
	return req
}
func NewSqlInto(table string) *SqlInto {
	return &SqlInto{Table: table}
}
func NewSqlSource(table string) *SqlSource {
	return &SqlSource{Name: table}
}
func NewSqlWhere(where expr.Node) *SqlWhere {
	return &SqlWhere{Expr: where}
}
func NewColumnFromToken(tok lex.Token) *Column {
	_, r, _ := expr.LeftRight(tok.V)
	v := tok.V
	if tok.Quote != 0 {
		//v = expr.IdentityMaybeQuote(tok.Quote, v)
	}
	return &Column{
		As:              tok.V,
		sourceQuoteByte: tok.Quote,
		asQuoteByte:     tok.Quote,
		SourceField:     r,
		SourceOriginal:  v,
	}
}
func NewColumnValue(tok lex.Token) *Column {
	return &Column{
		sourceQuoteByte: tok.Quote,
		asQuoteByte:     tok.Quote,
	}
}
func NewColumn(col string) *Column {
	return &Column{
		As:          col,
		SourceField: col,
		Expr:        &expr.IdentityNode{Text: col},
	}
}

// The source column name
func (m *ResultColumn) SourceName() string {
	if m.Col != nil && m.Col.SourceField != "" {
		return m.Col.SourceField
	}
	return m.Name
}
func (m *ResultColumn) Equal(s *ResultColumn) bool {
	if m == nil && s == nil {
		return true
	}
	if m == nil && s != nil {
		return false
	}
	if m != nil && s == nil {
		return false
	}
	if m.Final != s.Final {
		return false
	}
	if m.Name != s.Name {
		return false
	}
	if m.ColPos != s.ColPos {
		return false
	}
	if m.Star != s.Star {
		return false
	}
	if m.As != s.As {
		return false
	}
	if m.Type != s.Type {
		return false
	}
	if m.Col != nil && !m.Col.Equal(s.Col) {
		//u.Warnf("Not Equal?   %T  vs %T", m.Col, s.Col)
		//u.Warnf("t!=t:   \n\t%#v\n\t%#v", m.Col, s.Col)
		return false
	}
	return true
}
func resultColumnFromPb(pb *ResultColumnPb) *ResultColumn {
	s := ResultColumn{}
	s.Final = pb.GetFinal()
	s.Name = pb.GetName()
	s.ColPos = int(pb.GetColPos())
	if pb.Column != nil {
		s.Col = columnFromPb(pb.Column)
	}
	s.Star = pb.GetStar()
	s.As = pb.GetAs()
	s.Type = value.ValueType(pb.GetValueType())
	return &s
}
func resultColumnToPb(m *ResultColumn) *ResultColumnPb {
	s := &ResultColumnPb{}
	if m.Col != nil {
		s.Column = m.Col.ToPB()
	}
	if m.Final {
		s.Final = &m.Final
	}
	if m.Star {
		s.Star = &m.Star
	}
	s.Name = m.Name
	s.ColPos = int32(m.ColPos)
	s.As = m.As
	s.ValueType = int32(m.Type)
	return s
}

func (m *Projection) AddColumnShort(colName string, vt value.ValueType) {
	//colName = strings.ToLower(colName)
	// if _, exists := m.colNames[colName]; exists {
	// 	return
	// }
	//u.Infof("adding column %s to %v", colName, m.colNames)
	//m.colNames[colName] = struct{}{}
	m.Columns = append(m.Columns, NewResultColumn(colName, len(m.Columns), nil, vt))
}
func (m *Projection) AddColumn(col *Column, vt value.ValueType) {
	//colName := strings.ToLower(col.As)
	// if _, exists := m.colNames[colName]; exists {
	// 	return
	// }
	//m.colNames[colName] = struct{}{}
	m.Columns = append(m.Columns, NewResultColumn(col.As, len(m.Columns), col, vt))
}
func (m *Projection) Equal(s *Projection) bool {
	if m == nil && s == nil {
		return true
	}
	if m == nil && s != nil {
		return false
	}
	if m != nil && s == nil {
		return false
	}
	if m.Distinct != s.Distinct {
		return false
	}
	if len(m.colNames) != len(s.colNames) {
		return false
	}
	for name := range m.colNames {
		_, hasSameName := s.colNames[name]
		if !hasSameName {
			return false
		}
	}
	if len(m.Columns) != len(s.Columns) {
		return false
	}
	for i, c := range m.Columns {
		if !c.Equal(s.Columns[i]) {
			//u.Warnf("Not Equal?   %T  vs %T", c, s.Columns[i])
			//u.Warnf("t!=t:   \n\t%#v \n\t!= %#v", c, s.Columns[i])
			return false
		}
	}
	return true
}
func (m *Projection) FromPB(pb *ProjectionPb) *Projection {
	return ProjectionFromPb(pb)
}
func (m *Projection) ToPB() *ProjectionPb {
	if m.pb == nil {
		m.pb = projectionToPb(m)
	}
	return m.pb
}
func ProjectionFromPb(pb *ProjectionPb) *Projection {
	s := Projection{}
	s.Distinct = pb.GetDistinct()
	s.colNames = make(map[string]struct{}, len(pb.ColNames))
	for _, name := range pb.ColNames {
		s.colNames[name] = struct{}{}
	}
	s.Columns = make(ResultColumns, len(pb.Columns))
	for i, pbc := range pb.Columns {
		s.Columns[i] = resultColumnFromPb(pbc)
	}
	return &s
}
func projectionToPb(m *Projection) *ProjectionPb {
	s := &ProjectionPb{}
	s.Distinct = m.Distinct
	if len(m.colNames) > 0 {
		s.ColNames = make([]string, 0, len(m.colNames))
		for name := range m.colNames {
			s.ColNames = append(s.ColNames, name)
		}
	}
	if len(m.Columns) > 0 {
		s.Columns = make([]*ResultColumnPb, len(m.Columns))
		for i, c := range m.Columns {
			s.Columns[i] = resultColumnToPb(c)
		}
	}
	return s
}

func (m *Columns) WriteDialect(w expr.DialectWriter) {
	colCt := len(*m)
	if colCt == 1 {
		(*m)[0].WriteDialect(w)
		return
	} else if colCt == 0 {
		return
	}
	for i, col := range *m {
		if i != 0 {
			io.WriteString(w, ", ")
		}
		col.WriteDialect(w)
	}
}
func (m *Columns) String() string {
	w := expr.NewDefaultWriter()
	m.WriteDialect(w)
	return w.String()
}
func (m *Columns) FieldNames() []string {
	names := make([]string, len(*m))
	for i, col := range *m {
		names[i] = col.Key()
	}
	return names
}
func (m *Columns) UnAliasedFieldNames() []string {
	names := make([]string, len(*m))
	for i, col := range *m {
		_, right, _ := col.LeftRight()
		names[i] = right
	}
	return names
}
func (m *Columns) AliasedFieldNames() []string {
	names := make([]string, len(*m))
	for i, col := range *m {
		names[i] = col.As
	}
	return names
}
func (m *Columns) ByName(name string) (*Column, bool) {
	for _, col := range *m {
		//u.Debugf("col.SourceField='%s' key()='%s' As='%s' ", col.SourceField, col.Key(), col.As)
		if col.SourceField == name || col.Key() == name {
			return col, true
		}
	}
	return nil, false
}
func (m *Columns) ByAs(as string) (*Column, bool) {
	for _, col := range *m {
		if col.As == as {
			return col, true
		}
	}
	return nil, false
}
func (m Columns) Equal(cols Columns) bool {
	if len(m) != len(cols) {
		return false
	}
	for i, c := range m {
		if !c.Equal(cols[i]) {
			return false
		}
	}
	return true
}

func (m *Column) Key() string {
	if m.left != "" {
		return m.right
	}
	return m.As
}
func (m *Column) String() string {
	w := expr.NewDefaultWriter()
	m.WriteDialect(w)
	return w.String()
}
func (m *Column) WriteDialect(w expr.DialectWriter) {
	if m.Star {
		io.WriteString(w, "*")
		return
	}
	exprStr := ""
	if m.Expr != nil {
		start := w.Len()
		m.Expr.WriteDialect(w)
		if w.Len() > start {
			exprStr = w.String()[start:]
		}
	}

	if m.asQuoteByte != 0 && m.originalAs != "" {
		io.WriteString(w, " AS ")
		w.WriteIdentity(m.As)
	} else if m.originalAs != "" && exprStr != m.originalAs {
		io.WriteString(w, " AS ")
		w.WriteIdentity(m.originalAs)
	} else if m.Expr == nil {
		w.WriteIdentity(m.As)
	}
	if m.Guard != nil {
		io.WriteString(w, " IF ")
		m.Guard.WriteDialect(w)
	}
	if m.Order != "" {
		io.WriteString(w, " ")
		io.WriteString(w, m.Order)
	}
}

// Is this a select count(*) column
func (m *Column) CountStar() bool {
	if m.Expr == nil {
		return false
	}
	if fn, ok := m.Expr.(*expr.FuncNode); ok {
		if len(fn.Args) != 1 {
			return false
		}
		return strings.ToLower(fn.Name) == "count" && fn.Args[0].String() == `*`
	}
	return false
}
func (m *Column) InFinalProjection() bool {
	return m.ParentIndex >= 0
}
func (m *Column) IsLiteral() bool {
	if m.Expr == nil {
		return false
	}
	switch n := m.Expr.(type) {
	case *expr.FuncNode:
		// count(*)
		// now()
		// tolower(field_name)
		idents := expr.FindAllIdentityField(n)
		if len(idents) > 0 {
			return false
		}
		if m.Agg && m.CountStar() {
			return true
		}
	case *expr.IdentityNode:
		if n.IsBooleanIdentity() {
			return true
		}
		return false
	case *expr.StringNode, *expr.NumberNode, *expr.ValueNode:
		return true
	default:
		u.Warnf("Unknown Node column type? %T", n)
	}
	return false
}

func (m *Column) IsLiteralOrFunc() bool {
	if m.Expr == nil {
		return false
	}
	switch n := m.Expr.(type) {
	case *expr.FuncNode:
		// count(*)
		// now()
		// tolower(field_name)
		return true
	case *expr.IdentityNode:
		// What about NULL?
		if n.IsBooleanIdentity() {
			return true
		}
		return false
	case *expr.StringNode, *expr.NumberNode, *expr.ValueNode:
		return true
	}
	return false
}

func (m *Column) Asc() bool {
	return strings.ToLower(m.Order) == "asc"
}
func (m *Column) Equal(c *Column) bool {
	if m == nil && c == nil {
		return true
	}
	if m == nil && c != nil {
		return false
	}
	if m != nil && c == nil {
		return false
	}
	if m.sourceQuoteByte != c.sourceQuoteByte {
		return false
	}
	if m.asQuoteByte != c.asQuoteByte {
		return false
	}
	if m.originalAs != c.originalAs {
		return false
	}
	if m.left != c.left {
		return false
	}
	if m.right != c.right {
		return false
	}
	if m.ParentIndex != c.ParentIndex {
		return false
	}
	if m.Index != c.Index {
		return false
	}
	if m.SourceIndex != c.SourceIndex {
		return false
	}
	if m.SourceField != c.SourceField {
		return false
	}
	if m.As != c.As {
		return false
	}
	if m.Comment != c.Comment {
		return false
	}
	if m.Order != c.Order {
		return false
	}
	if m.Star != c.Star {
		return false
	}
	if m.Expr != nil {
		if !m.Expr.Equal(c.Expr) {
			return false
		}
	}
	if m.Guard != nil {
		if !m.Guard.Equal(c.Guard) {
			return false
		}
	}
	return true
}

// CopyRewrite Create a new copy of this column for rewrite purposes removing alias
func (m *Column) CopyRewrite(alias string) *Column {
	left, right, _ := m.LeftRight()
	newCol := m.Copy()
	//u.Warnf("in rewrite:  Alias:'%s'  '%s'.'%s'  sourcefield:'%v'", alias, left, right, m.SourceField)
	if left == alias {
		newCol.SourceField = right
		newCol.right = right
	}
	if newCol.Expr != nil {
		_, right, _ := expr.LeftRight(newCol.Expr.String())
		if right == m.SourceField {
			newCol.Expr = &expr.IdentityNode{Text: right}
		}
	}
	return newCol
}

// Copy - deep copy, shared nothing
func (m *Column) Copy() *Column {
	return &Column{
		sourceQuoteByte: m.sourceQuoteByte,
		asQuoteByte:     m.asQuoteByte,
		originalAs:      m.originalAs,
		ParentIndex:     m.ParentIndex,
		Index:           m.Index,
		SourceField:     m.SourceField,
		As:              m.right,
		Comment:         m.Comment,
		Order:           m.Order,
		Star:            m.Star,
		Expr:            m.Expr,
		Guard:           m.Guard,
	}
}
func (m *Column) ToPB() *ColumnPb {
	n := ColumnPb{}
	n.SourceQuote = []byte{m.sourceQuoteByte}
	n.AsQuoteByte = []byte{m.asQuoteByte}
	if len(m.originalAs) > 0 {
		n.OriginalAs = &m.originalAs
	}
	if len(m.left) > 0 {
		n.Left = &m.left
	}
	if len(m.right) > 0 {
		n.Right = &m.right
	}
	n.ParentIndex = int32(m.ParentIndex)
	n.Index = int32(m.Index)
	n.SourceIndex = int32(m.SourceIndex)
	if len(m.SourceField) > 0 {
		n.SourceField = &m.SourceField
	}
	n.As = m.As
	if len(m.Comment) > 0 {
		n.Comment = &m.Comment
	}
	if len(m.Order) > 0 {
		n.Order = &m.Order
	}
	if m.Star {
		n.Star = &m.Star
	}
	if m.Expr != nil {
		n.Expr = m.Expr.NodePb()
	}
	if m.Guard != nil {
		n.Guard = m.Guard.NodePb()
	}
	return &n
}
func columnFromPb(c *ColumnPb) *Column {
	return &Column{
		sourceQuoteByte: optionalByte(c.GetSourceQuote()),
		asQuoteByte:     optionalByte(c.GetAsQuoteByte()),
		originalAs:      c.GetOriginalAs(),
		left:            c.GetLeft(),
		right:           c.GetRight(),
		ParentIndex:     int(c.GetParentIndex()),
		Index:           int(c.GetIndex()),
		SourceIndex:     int(c.GetSourceIndex()),
		SourceField:     c.GetSourceField(),
		As:              c.GetAs(),
		Order:           c.GetOrder(),
		Star:            c.GetStar(),
		Expr:            expr.NodeFromNodePb(c.GetExpr()),
		Guard:           expr.NodeFromNodePb(c.GetGuard()),
	}
}

// Return left, right values if is of form   `table.column` and
// also return true/false for if it even has left/right
func (m *Column) LeftRight() (string, string, bool) {
	if m.right == "" {
		m.left, m.right, _ = expr.LeftRight(m.As)
	}
	return m.left, m.right, m.left != ""
}

func (m *PreparedStatement) Keyword() lex.TokenType { return lex.TokenPrepare }
func (m *PreparedStatement) String() string {
	w := expr.NewDefaultWriter()
	m.WriteDialect(w)
	return w.String()
}
func (m *PreparedStatement) WriteDialect(w expr.DialectWriter) {
	io.WriteString(w, "PREPARE ")
	w.WriteIdentity(m.Alias)
	io.WriteString(w, " FROM ")
	m.Statement.WriteDialect(w)
}

func (m *SqlSelect) Keyword() lex.TokenType { return lex.TokenSelect }
func (m *SqlSelect) SystemQry() bool        { return len(m.From) == 0 && m.schemaqry }
func (m *SqlSelect) SetSystemQry()          { m.schemaqry = true }
func (m *SqlSelect) IsLiteral() bool        { return len(m.From) == 0 }
func (m *SqlSelect) FromPB(spb *SqlSelectPb) *SqlSelect {
	return SqlSelectFromPb(spb)
}
func (m *SqlSelect) ToPbStatement() *SqlStatementPb {
	if m.pb == nil {
		m.pb = &SqlStatementPb{Select: SqlSelectToPb(m)}
	}
	return m.pb
}
func (m *SqlSelect) ToPB() *SqlSelectPb {
	return m.ToPbStatement().Select
}
func (m *SqlSelect) Copy() *SqlSelect {
	pb := m.ToPB()
	selCopy := SqlSelectFromPb(pb)
	return selCopy
}

// SqlSelectToPb Given a select statement lets convert it into a PB statement
func SqlSelectToPb(m *SqlSelect) *SqlSelectPb {
	return sqlSelectToPbDepth(m, 0)
}
func sqlSelectToPbDepth(m *SqlSelect, depth int) *SqlSelectPb {
	//u.Debugf("SqlSelectToPb %d? %p", depth, m)
	s := SqlSelectPb{}
	s.Db = m.Db
	s.Raw = m.Raw
	s.Star = m.Star
	s.Distinct = m.Distinct
	s.Limit = int32(m.Limit)
	s.Offset = int32(m.Offset)
	s.IsAgg = m.isAgg
	s.Finalized = m.finalized
	s.Schemaqry = m.schemaqry
	if len(m.Alias) > 0 {
		s.Alias = &m.Alias
	}
	if m.Where != nil {
		s.Where = SqlWhereToPb(m.Where)
	}
	if m.proj != nil {
		s.Projection = projectionToPb(m.proj)
	}
	if m.Having != nil {
		s.Having = m.Having.NodePb()
	}
	if len(m.Columns) > 0 {
		s.Columns = ColumnsToPb(m.Columns)
	}
	if len(m.GroupBy) > 0 {
		s.GroupBy = ColumnsToPb(m.GroupBy)
	}
	if len(m.OrderBy) > 0 {
		s.OrderBy = ColumnsToPb(m.OrderBy)
	}
	if len(m.From) > 0 && depth == 0 {
		s.From = make([]*SqlSourcePb, len(m.From))
		for i, from := range m.From {
			s.From[i] = from.ToPB()
		}
	}
	if len(m.With) > 0 {
		by, err := json.Marshal(m.With)
		if err != nil {
			u.Errorf("unhandled error json with? %v", err)
		} else {
			s.With = by
		}
	}
	if m.Into != nil {
		s.Into = &m.Into.Table
	}
	return &s
}
func (m *SqlSelect) Equal(ss SqlStatement) bool {
	s, ok := ss.(*SqlSelect)
	if !ok {
		return false
	}
	if m == nil && s == nil {
		return true
	}
	if m == nil && s != nil {
		return false
	}
	if m != nil && s == nil {
		return false
	}
	if m.Db != s.Db {
		return false
	}
	if m.Raw != s.Raw {
		return false
	}
	if m.Star != s.Star {
		return false
	}
	if m.Distinct != s.Distinct {
		return false
	}
	if m.Limit != s.Limit {
		return false
	}
	if m.Offset != s.Offset {
		return false
	}
	if m.Alias != s.Alias {
		return false
	}
	if m.isAgg != s.isAgg {
		return false
	}
	if m.finalized != s.finalized {
		return false
	}
	if m.schemaqry != s.schemaqry {
		return false
	}
	if !m.Into.Equal(s.Into) {
		return false
	}
	if m.Where != nil && !m.Where.Equal(s.Where) {
		return false
	}
	if m.Having != nil && !m.Having.Equal(s.Having) {
		return false
	}

	if len(m.Columns) != len(s.Columns) {
		return false
	}
	for i, c := range m.Columns {
		if !c.Equal(s.Columns[i]) {
			return false
		}
	}
	if len(m.From) != len(s.From) {
		return false
	}
	for i, c := range m.From {
		if !c.Equal(s.From[i]) {
			return false
		}
	}
	if len(m.GroupBy) != len(s.GroupBy) {
		return false
	}
	for i, c := range m.GroupBy {
		if !c.Equal(s.GroupBy[i]) {
			return false
		}
	}
	if len(m.OrderBy) != len(s.OrderBy) {
		return false
	}
	for i, c := range m.OrderBy {
		if !c.Equal(s.OrderBy[i]) {
			return false
		}
	}
	if !m.proj.Equal(s.proj) {
		return false
	}
	return true
}

// SqlSelectFromPb take a protobuf select struct and conver to SqlSelect
func SqlSelectFromPb(pb *SqlSelectPb) *SqlSelect {
	ss := SqlSelect{
		Db:        pb.GetDb(),
		Raw:       pb.GetRaw(),
		Star:      pb.GetStar(),
		Distinct:  pb.GetDistinct(),
		Alias:     pb.GetAlias(),
		Limit:     int(pb.GetLimit()),
		Offset:    int(pb.GetOffset()),
		isAgg:     pb.GetIsAgg(),
		finalized: pb.GetFinalized(),
		schemaqry: pb.GetSchemaqry(),
	}
	if pb.Into != nil {
		ss.Into = &SqlInto{pb.GetInto()}
	}
	if pb.Where != nil {
		ss.Where = SqlWhereFromPb(pb.GetWhere())
	}
	if pb.Having != nil {
		ss.Having = expr.NodeFromNodePb(pb.GetHaving())
	}
	if pb.Projection != nil {
		ss.proj = ProjectionFromPb(pb.GetProjection())
	}
	if len(pb.Columns) > 0 {
		ss.Columns = ColumnsFromPb(pb.GetColumns())
	}
	if len(pb.GroupBy) > 0 {
		ss.GroupBy = ColumnsFromPb(pb.GetGroupBy())
	}
	if len(pb.OrderBy) > 0 {
		ss.OrderBy = ColumnsFromPb(pb.GetOrderBy())
	}
	if len(pb.From) > 0 {
		ss.From = make([]*SqlSource, len(pb.From))
		for i, fpb := range pb.From {
			ss.From[i] = SqlSourceFromPb(fpb)
		}
	}
	if len(pb.With) > 0 {
		ss.With = make(u.JsonHelper)
		json.Unmarshal(pb.With, &ss.With)
	}
	return &ss
}
func (m *SqlSelect) IsAggQuery() bool {
	if m.isAgg || len(m.GroupBy) > 0 {
		return true
	}
	return false
}
func (m *SqlSelect) String() string {
	w := NewSqlDialect()
	m.writeDialectDepth(0, w)
	return w.String()
}
func (m *SqlSelect) writeDialectDepth(depth int, w expr.DialectWriter) {

	io.WriteString(w, "SELECT ")
	if m.Distinct {
		io.WriteString(w, "DISTINCT ")
	}
	m.Columns.WriteDialect(w)
	if m.Into != nil {
		io.WriteString(w, " INTO ")
		w.WriteIdentity(m.Into.Table)
	}
	if m.From != nil {
		io.WriteString(w, " FROM")
		for i, from := range m.From {
			if i == 0 {
				io.WriteString(w, " ")
			} else {
				if from.SubQuery != nil {
					io.WriteString(w, "\n")
					io.WriteString(w, strings.Repeat("\t", depth+1))
				} else {
					io.WriteString(w, "\n")
					io.WriteString(w, strings.Repeat("\t", depth+1))
				}
			}
			from.writeDialectDepth(depth+1, w)
		}
	}
	if m.Where != nil {
		io.WriteString(w, " WHERE ")
		m.Where.writeDialectDepth(depth, w)
	}
	if len(m.GroupBy) > 0 {
		io.WriteString(w, " GROUP BY ")
		m.GroupBy.WriteDialect(w)
	}
	if m.Having != nil {
		io.WriteString(w, " HAVING ")
		m.Having.WriteDialect(w)
	}
	if len(m.OrderBy) > 0 {
		io.WriteString(w, " ORDER BY ")
		m.OrderBy.WriteDialect(w)
	}
	if m.Limit > 0 {
		io.WriteString(w, fmt.Sprintf(" LIMIT %d", m.Limit))
	}
	if m.Offset > 0 {
		io.WriteString(w, fmt.Sprintf(" OFFSET %d", m.Offset))
	}
}
func (m *SqlSelect) FingerPrintID() int64 {
	if m.fingerprintid == 0 {
		h := fnv.New64()
		w := expr.NewFingerPrinter()
		m.WriteDialect(w)
		h.Write([]byte(w.String()))
		m.fingerprintid = int64(h.Sum64())
	}
	return m.fingerprintid
}
func (m *SqlSelect) WriteDialect(w expr.DialectWriter) {
	m.writeDialectDepth(0, w)
}

// Finalize this Query plan by preparing sub-sources
//  ie we need to rewrite some things into sub-statements
//  - we need to share the join expression across sources
func (m *SqlSelect) Finalize() error {
	if m.finalized {
		return nil
	}
	m.finalized = true
	if len(m.From) == 0 {
		return nil
	}
	for _, from := range m.From {
		from.Finalize()
	}

	return nil
}

func (m *SqlSelect) UnAliasedColumns() map[string]*Column {
	cols := make(map[string]*Column, len(m.Columns))
	for _, col := range m.Columns {
		_, right, _ := col.LeftRight()
		cols[right] = col
	}
	return cols
}
func (m *SqlSelect) AliasedColumns() map[string]*Column {
	cols := make(map[string]*Column, len(m.Columns))
	for _, col := range m.Columns {
		//u.Debugf("aliasing: key():%-15q  As:%-15q   %-15q", col.Key(), col.As, col.String())
		cols[col.Key()] = col
	}
	return cols
}
func (m *SqlSelect) ColIndexes() map[string]int {
	cols := make(map[string]int, len(m.Columns))
	for i, col := range m.Columns {
		//u.Debugf("aliasing: key():%-15q  As:%-15q   %-15q", col.Key(), col.As, col.String())
		cols[col.Key()] = i
	}
	return cols
}

func (m *SqlSelect) AddColumn(colArg Column) error {
	col := &colArg
	col.Index = len(m.Columns)
	m.Columns = append(m.Columns, col)
	if col.Star {
		m.Star = true
	}

	if col.As == "" && col.Expr == nil && !col.Star {
		return fmt.Errorf("Must have *, Expression, or Identity to be a column %+v", col)
	}
	if col.Agg && !m.isAgg {
		m.isAgg = true
	}
	return nil
}

// Is this a select count(*) FROM ...   query?
func (m *SqlSelect) CountStar() bool {
	if len(m.Columns) != 1 {
		return false
	}
	col := m.Columns[0]
	if col.Expr == nil {
		return false
	}
	if f, ok := col.Expr.(*expr.FuncNode); ok {
		if strings.ToLower(f.Name) != "count" {
			return false
		}
		if len(f.Args) == 1 && f.Args[0].String() == "*" {
			return true
		}
	}
	return false
}

<<<<<<< HEAD
// Rewrite rewrite this query and all its sources.
=======
// Rewrite take current SqlSelect statement and re-write it
>>>>>>> 01687b66
func (m *SqlSelect) Rewrite() {
	for _, f := range m.From {
		f.Rewrite(m)
	}
}

// RewriteAsRawSelect We are removing Column Aliases "user_id as uid"
// as well as functions - used when we are going to defer projection, aggs
func (m *SqlSelect) RewriteAsRawSelect() {
	RewriteSelect(m)
}

func (m *SqlSource) IsLiteral() bool        { return len(m.Name) == 0 }
func (m *SqlSource) Keyword() lex.TokenType { return m.Op }
func (m *SqlSource) SourceName() string {
	if m == nil {
		return ""
	}
	if m.SubQuery != nil {
		if len(m.SubQuery.From) == 1 {
			return m.SubQuery.From[0].Name
		}
		u.Warnf("could not find source name bc SubQuery had %d sources", len(m.SubQuery.From))
		return ""
	}
	_, right, hasLeft := expr.LeftRight(m.Name)
	if hasLeft {
		return right
	}
	return right
}
func (m *SqlSource) String() string {
	w := expr.NewDefaultWriter()
	m.WriteDialect(w)
	return w.String()
}
func (m *SqlSource) WriteDialect(w expr.DialectWriter) {
	m.writeDialectDepth(0, w)
}
func (m *SqlSource) writeDialectDepth(depth int, w expr.DialectWriter) {

	if int(m.Op) == 0 && int(m.LeftOrRight) == 0 && int(m.JoinType) == 0 {
		if m.Alias != "" {
			w.WriteIdentity(m.Name)
			io.WriteString(w, " AS ")
			w.WriteIdentity(m.Alias)
			return
		}
		if m.Schema == "" {
			w.WriteIdentity(m.Name)
		} else {
			w.WriteIdentity(m.Schema)
			io.WriteString(w, ".")
			w.WriteIdentity(m.Name)
		}
		return
	}

	//   Jointype                Op
	//  INNER JOIN orders AS o 	ON
	if int(m.JoinType) != 0 {
		io.WriteString(w, strings.ToTitle(m.JoinType.String())) // inner/outer
		io.WriteString(w, " ")
	}
	io.WriteString(w, "JOIN ")

	if m.SubQuery != nil {
		io.WriteString(w, "(\n"+strings.Repeat("\t", depth+1))
		m.SubQuery.writeDialectDepth(depth+1, w)
		io.WriteString(w, "\n"+strings.Repeat("\t", depth)+")")
	} else {
		if m.Schema == "" {
			w.WriteIdentity(m.Name)
		} else {
			w.WriteIdentity(m.Schema)
			io.WriteString(w, ".")
			w.WriteIdentity(m.Name)
		}

	}
	if m.Alias != "" {
		io.WriteString(w, " AS ")
		w.WriteIdentity(m.Alias)
	}

	io.WriteString(w, " ")
	io.WriteString(w, strings.ToTitle(m.Op.String()))

	if m.JoinExpr != nil {
		w.Write([]byte{' '})
		m.JoinExpr.WriteDialect(w)
	}
}

func (m *SqlSource) BuildColIndex(colNames []string) error {
	if len(m.colIndex) == 0 {
		m.colIndex = make(map[string]int, len(colNames))
	}
	if len(colNames) == 0 {
		u.LogTraceDf(u.WARN, 10, "No columns?")
	}
	starDelta := 0 // how many columns were added due to *
	for _, col := range m.Source.Columns {
		if col.Star {
			starStart := len(m.colIndex)
			for colIdx := range colNames {
				m.colIndex[col.Key()] = colIdx + starStart
			}
			starDelta = len(colNames)
		} else {
			found := false
			for colIdx, colName := range colNames {
				_, colName, _ = expr.LeftRight(colName)
				//u.Debugf("col.Key():%v  sourceField:%v  colName:%v", col.Key(), col.SourceField, colName)
				if colName == col.Key() || col.SourceField == colName { //&&
					//u.Debugf("build col:  idx=%d  key=%-15q as=%-15q col=%-15s sourcidx:%d", len(m.colIndex), col.Key(), col.As, col.String(), colIdx)
					m.colIndex[col.Key()] = colIdx + starDelta
					col.SourceIndex = colIdx + starDelta
					found = true
					break
				}
			}
			if !found && !col.IsLiteralOrFunc() {
				return fmt.Errorf("Missing Column in source: %q", col.String())
			}
		}
	}
	return nil
}

// Rewrite this Source to act as a stand-alone query to backend
// @parentStmt = the parent statement that this a partial source to
func (m *SqlSource) Rewrite(parentStmt *SqlSelect) *SqlSelect {
	return RewriteSqlSource(m, parentStmt)
}

func (m *SqlSource) findFromAliases() (string, string) {
	from1, from2 := m.alias, ""
	if m.JoinExpr != nil {
		switch nt := m.JoinExpr.(type) {
		case *expr.BinaryNode:
			if in, ok := nt.Args[0].(*expr.IdentityNode); ok {
				if left, _, ok := in.LeftRight(); ok {
					from1 = left
				}
			}
			if in, ok := nt.Args[1].(*expr.IdentityNode); ok {
				if left, _, ok := in.LeftRight(); ok {
					from2 = left
				}
			}
		default:
			u.Warnf("%T node types are not suppored yet for join rewrite", m.JoinExpr)
		}
	}
	return from1, from2
}

// Get a list of Un-Aliased Columns, ie columns with column
//  names that have NOT yet been aliased
func (m *SqlSource) UnAliasedColumns() map[string]*Column {
	//u.Warnf("un-aliased %d", len(m.Source.Columns))
	if len(m.cols) > 0 || m.Source != nil && len(m.Source.Columns) == 0 {
		return m.cols
	}

	cols := make(map[string]*Column, len(m.Source.Columns))
	for _, col := range m.Source.Columns {
		_, right, hasLeft := col.LeftRight()
		//u.Debugf("aliasing: l:%q r:%q hasLeft?%v", left, right, hasLeft)
		if hasLeft {
			cols[right] = col
		} else {
			cols[right] = col
		}
	}
	return cols
}

// Get a list of Column names to position
func (m *SqlSource) ColumnPositions() map[string]int {
	if len(m.colIndex) > 0 {
		return m.colIndex
	}
	if m.Source == nil {
		return nil
	}
	cols := make(map[string]int)
	for idx, col := range m.Source.Columns {
		left, right, ok := col.LeftRight()
		//u.Debugf("aliasing: l:%v r:%v ok?%v", left, right, ok)
		if ok {
			cols[right] = idx
		} else {
			cols[left] = idx
		}
	}
	m.colIndex = cols
	return m.colIndex
}

// We need to be able to rewrite statements to convert a stmt such as:
//
//     FROM users AS u
//         INNER JOIN orders AS o
//         ON u.user_id = o.user_id
//
// So that we can evaluate the Join Key on left/right
// in this case, it is simple, just
//
//    =>   user_id
//
// or this one:
//
//		FROM users AS u
//			INNER JOIN orders AS o
//			ON LOWER(u.email) = LOWER(o.email)
//
//    =>  LOWER(user_id)
//
func (m *SqlSource) JoinNodes() []expr.Node {
	return m.joinNodes
}
func (m *SqlSource) Finalize() error {
	if m.final {
		return nil
	}
	m.alias = strings.ToLower(m.Alias)
	if m.alias == "" {
		m.alias = strings.ToLower(m.Name)
	}
	//u.Warnf("finalize sqlsource: %v", len(m.Columns))
	m.final = true
	return nil
}
func (m *SqlSource) FromPB(n *SqlSourcePb) *SqlSource {
	return SqlSourceFromPb(n)
}
func (m *SqlSource) ToPB() *SqlSourcePb {
	if m.pb == nil {
		m.pb = sqlSourceToPb(m)
	}
	return m.pb
}
func (m *SqlSource) Equal(s *SqlSource) bool {
	if m == nil && s == nil {
		return true
	}
	if m == nil && s != nil {
		return false
	}
	if m != nil && s == nil {
		return false
	}

	if m.final != s.final {
		return false
	}
	if m.alias != s.alias {
		return false
	}
	if m.Raw != s.Raw {
		return false
	}
	if m.Name != s.Name {
		return false
	}
	if m.Alias != s.Alias {
		return false
	}
	if m.Op != s.Op {
		return false
	}
	if m.LeftOrRight != s.LeftOrRight {
		return false
	}
	if m.JoinType != s.JoinType {
		return false
	}
	if m.Seekable != s.Seekable {
		return false
	}
	if m.JoinExpr != nil && !m.JoinExpr.Equal(s.JoinExpr) {
		return false
	}
	if len(m.cols) != len(s.cols) {
		return false
	}
	for k, c := range m.cols {
		sc, ok := s.cols[k]
		if !ok {
			return false
		}
		if !c.Equal(sc) {
			return false
		}
	}
	if len(m.colIndex) != len(s.colIndex) {
		return false
	}
	for k, midx := range m.colIndex {
		sidx, ok := s.colIndex[k]
		if !ok {
			return false
		}
		if midx != sidx {
			return false
		}
	}
	if len(m.joinNodes) != len(s.joinNodes) {
		return false
	}
	for i, jn := range m.joinNodes {
		if !jn.Equal(s.joinNodes[i]) {
			return false
		}
	}
	if !m.SubQuery.Equal(s.SubQuery) {
		return false
	}
	return true
}
func sqlSourceToPb(m *SqlSource) *SqlSourcePb {
	s := SqlSourcePb{}
	cols := make([]*ColumnPb, 0, len(m.cols))
	for k, col := range m.cols {
		col.As = k
		cols = append(cols, col.ToPB())
	}
	s.Columns = cols
	s.Final = m.final
	s.Seekable = m.Seekable
	s.Raw = m.Raw
	s.Name = m.Name
	s.Alias = m.Alias
	s.Op = int32(m.Op)
	s.LeftOrRight = int32(m.LeftOrRight)
	s.JoinType = int32(m.JoinType)
	if len(m.alias) > 0 {
		s.AliasInner = &m.alias
	}
	kvs := make([]KvInt, 0, len(m.colIndex))
	for k, v := range m.colIndex {
		kvs = append(kvs, KvInt{K: k, V: int32(v)})
	}
	s.ColIndex = kvs
	if len(m.joinNodes) > 0 {
		s.JoinNodes = expr.NodesPbFromNodes(m.joinNodes)
	}
	// We get into recursive hell if we don't bail
	// but need to go stich in source?
	if m.Source != nil {
		//u.Warnf("about to descend? %p", m.Source)
		s.Source = sqlSelectToPbDepth(m.Source, 1)
	}
	if m.SubQuery != nil {
		s.SubQuery = SqlSelectToPb(m.SubQuery)
	}
	if m.JoinExpr != nil {
		s.JoinExpr = m.JoinExpr.NodePb()
	}

	return &s
}
func SqlSourceFromPb(pb *SqlSourcePb) *SqlSource {
	s := SqlSource{
		final:       pb.GetFinal(),
		alias:       pb.GetAliasInner(),
		colIndex:    MapIntFromPb(pb.GetColIndex()),
		joinNodes:   expr.NodesFromNodesPbPtr(pb.GetJoinNodes()),
		Raw:         pb.GetRaw(),
		Name:        pb.GetName(),
		Alias:       pb.GetAlias(),
		Op:          lex.TokenType(pb.GetOp()),
		LeftOrRight: lex.TokenType(pb.GetLeftOrRight()),
		JoinType:    lex.TokenType(pb.GetJoinType()),
		JoinExpr:    expr.NodeFromNodePb(pb.GetJoinExpr()),
		Seekable:    pb.GetSeekable(),
	}
	if pb.Source != nil {
		s.Source = SqlSelectFromPb(pb.Source)
	} else {
		//u.Debugf("no source for SqlSource? %+v", pb)
	}
	if pb.SubQuery != nil {
		s.SubQuery = SqlSelectFromPb(pb.SubQuery)
	}
	if len(pb.Columns) > 0 {
		s.cols = make(map[string]*Column, len(pb.Columns))
		for _, pbc := range pb.Columns {
			col := columnFromPb(pbc)
			s.cols[col.As] = col
		}
	}
	return &s
}

func (m *SqlWhere) Keyword() lex.TokenType { return m.Op }
func (m *SqlWhere) writeDialectDepth(depth int, w expr.DialectWriter) {
	if int(m.Op) == 0 && m.Source == nil && m.Expr != nil {
		m.Expr.WriteDialect(w)
		return
	}
	// Op = subselect or in etc
	//  SELECT ... WHERE IN (SELECT ...)
	if int(m.Op) != 0 && m.Source != nil {
		io.WriteString(w, m.Op.String())
		io.WriteString(w, " (")
		m.Source.writeDialectDepth(depth+1, w)
		io.WriteString(w, ")")
		return
	}
	u.Errorf("unrecognized SqlWhere statement? %#v", m)
}
func (m *SqlWhere) WriteDialect(w expr.DialectWriter) { m.writeDialectDepth(0, w) }
func (m *SqlWhere) String() string {
	w := expr.NewDefaultWriter()
	m.WriteDialect(w)
	return w.String()
}
func (m *SqlWhere) Equal(s *SqlWhere) bool {
	if m == nil && s == nil {
		return true
	}
	if m == nil && s != nil {
		return false
	}
	if m != nil && s == nil {
		return false
	}
	if m.Op != s.Op {
		return false
	}
	if !m.Source.Equal(s.Source) {
		return false
	}
	if (m.Expr != nil && s.Expr == nil) || (m.Expr == nil && s.Expr != nil) {
		return false
	}
	if m.Expr != nil && !m.Expr.Equal(s.Expr) {
		return false
	}

	return true
}
func SqlWhereToPb(m *SqlWhere) *SqlWherePb {
	s := SqlWherePb{}
	s.Op = int32(m.Op)
	if m.Source != nil {
		s.Source = SqlSelectToPb(m.Source)
	}
	if m.Expr != nil {
		s.Expr = m.Expr.NodePb()
	}
	return &s
}
func SqlWhereFromPb(pb *SqlWherePb) *SqlWhere {
	w := SqlWhere{
		Op: lex.TokenType(pb.GetOp()),
	}
	if pb.Source != nil {
		w.Source = SqlSelectFromPb(pb.Source)
	}
	if pb.Expr != nil {
		w.Expr = expr.NodeFromNodePb(pb.GetExpr())
	}
	return &w
}

func (m *SqlInto) Keyword() lex.TokenType            { return lex.TokenInto }
func (m *SqlInto) String() string                    { return fmt.Sprintf("%s", m.Table) }
func (m *SqlInto) WriteDialect(w expr.DialectWriter) {}
func (m *SqlInto) Equal(s *SqlInto) bool {
	if m == nil && s == nil {
		return true
	}
	if m == nil && s != nil {
		return false
	}
	if m != nil && s == nil {
		return false
	}
	if m.Table != s.Table {
		return false
	}
	return true
}

func (m *SqlInsert) Keyword() lex.TokenType { return m.kw }
func (m *SqlInsert) WriteDialect(w expr.DialectWriter) {

	io.WriteString(w, "INSERT INTO ")
	w.WriteIdentity(m.Table)
	io.WriteString(w, " (")

	for i, col := range m.Columns {
		if i > 0 {
			io.WriteString(w, ", ")
		}
		col.WriteDialect(w)
	}
	io.WriteString(w, ") VALUES")
	for i, row := range m.Rows {
		if i > 0 {
			io.WriteString(w, "\n\t,")
		}
		io.WriteString(w, " (")
		for vi, val := range row {
			if vi > 0 {
				io.WriteString(w, " ,")
			}
			if val.Expr != nil {
				val.Expr.WriteDialect(w)
			} else {
				// Value is not nil
				w.WriteValue(val.Value)
			}
		}
		w.Write([]byte{')'})
	}
}
func (m *SqlInsert) String() string {
	w := expr.NewDefaultWriter()
	m.WriteDialect(w)
	return w.String()
}

// RewriteAsPrepareable rewite the insert as a ? substituteable query
//     INSERT INTO user (name) VALUES ("wonder-woman") ->
//        INSERT INTO user (name) VALUES (?)
func (m *SqlInsert) RewriteAsPrepareable(maxRows int, mark byte) string {
	buf := bytes.Buffer{}
	buf.WriteString(fmt.Sprintf("INSERT INTO %s (", m.Table))

	for i, col := range m.Columns {
		if i > 0 {
			buf.WriteString(", ")
		}
		buf.WriteString(col.String())
	}
	buf.WriteString(") VALUES")
	for i, row := range m.Rows {
		if maxRows > 0 && i >= maxRows {
			break
		}
		if i > 0 {
			buf.WriteString("\n\t,")
		}
		buf.WriteString(" (")
		for vi := range row {
			if vi > 0 {
				buf.WriteString(" ,")
			}
			buf.WriteByte(mark)
		}
		buf.WriteByte(')')
	}
	return buf.String()
}
func (m *SqlInsert) ColumnNames() []string {
	cols := make([]string, 0)
	for _, col := range m.Columns {
		cols = append(cols, col.Key())
	}
	return cols
}

func (m *SqlUpsert) Keyword() lex.TokenType            { return lex.TokenUpsert }
func (m *SqlUpsert) WriteDialect(w expr.DialectWriter) {}
func (m *SqlUpsert) String() string                    { return fmt.Sprintf("%s ", m.Keyword()) }
func (m *SqlUpsert) SqlSelect() *SqlSelect             { return sqlSelectFromWhere(m.Table, m.Where) }

func (m *SqlUpdate) Keyword() lex.TokenType { return lex.TokenUpdate }
func (m *SqlUpdate) WriteDialect(w expr.DialectWriter) {
	io.WriteString(w, "UPDATE ")
	w.WriteIdentity(m.Table)
	io.WriteString(w, " SET ")
	firstCol := true
	for key, val := range m.Values {
		if !firstCol {
			w.Write([]byte{',', ' '})
		}
		firstCol = false
		w.WriteIdentity(key)
		w.WriteValue(val.Value)
	}
	if m.Where != nil {
		io.WriteString(w, " WHERE ")
		m.Where.WriteDialect(w)
	}
}
func (m *SqlUpdate) String() string {
	w := expr.NewDefaultWriter()
	m.WriteDialect(w)
	return w.String()
}
func (m *SqlUpdate) SqlSelect() *SqlSelect { return sqlSelectFromWhere(m.Table, m.Where) }

func sqlSelectFromWhere(from string, where *SqlWhere) *SqlSelect {
	req := NewSqlSelect()
	req.From = []*SqlSource{NewSqlSource(from)}
	switch {
	case where.Expr != nil:
		req.Where = NewSqlWhere(where.Expr)
	default:
		req.Where = where
	}

	req.Star = true
	req.Columns = starCols
	return req
}

func (m *SqlDelete) Keyword() lex.TokenType            { return lex.TokenDelete }
func (m *SqlDelete) String() string                    { return fmt.Sprintf("%s ", m.Keyword()) }
func (m *SqlDelete) WriteDialect(w expr.DialectWriter) {}

func (m *SqlDelete) SqlSelect() *SqlSelect { return sqlSelectFromWhere(m.Table, m.Where) }

func (m *SqlDescribe) Keyword() lex.TokenType            { return lex.TokenDescribe }
func (m *SqlDescribe) String() string                    { return fmt.Sprintf("%s ", m.Keyword()) }
func (m *SqlDescribe) WriteDialect(w expr.DialectWriter) {}

func (m *SqlShow) Keyword() lex.TokenType            { return lex.TokenShow }
func (m *SqlShow) String() string                    { return fmt.Sprintf("%s ", m.Keyword()) }
func (m *SqlShow) WriteDialect(w expr.DialectWriter) {}

func (m *CommandColumn) FingerPrint(r rune) string { return m.String() }
func (m *CommandColumn) String() string {
	if m.Expr != nil {
		return m.Expr.String()
	}
	if len(m.Name) > 0 {
		return m.Name
	}
	return ""
}
func (m *CommandColumn) WriteDialect(w expr.DialectWriter) {}
func (m *CommandColumn) Key() string {
	return m.Name
}

func (m *CommandColumns) WriteDialect(w expr.DialectWriter) {}
func (m *CommandColumns) String() string {
	colCt := len(*m)
	if colCt == 1 {
		return (*m)[0].String()
	} else if colCt == 0 {
		return ""
	}
	s := make([]string, len(*m))
	for i, col := range *m {
		s[i] = col.String()
	}
	return strings.Join(s, ", ")
}

func (m *SqlCommand) Keyword() lex.TokenType            { return m.kw }
func (m *SqlCommand) FingerPrint(r rune) string         { return m.String() }
func (m *SqlCommand) String() string                    { return fmt.Sprintf("%s %s", m.Keyword(), m.Columns.String()) }
func (m *SqlCommand) WriteDialect(w expr.DialectWriter) {}

func (m *SqlCreate) Keyword() lex.TokenType            { return lex.TokenCreate }
func (m *SqlCreate) FingerPrint(r rune) string         { return m.String() }
func (m *SqlCreate) String() string                    { return fmt.Sprintf("not-implemented") }
func (m *SqlCreate) WriteDialect(w expr.DialectWriter) {}

func (m *SqlDrop) Keyword() lex.TokenType            { return lex.TokenDrop }
func (m *SqlDrop) FingerPrint(r rune) string         { return m.String() }
func (m *SqlDrop) String() string                    { return fmt.Sprintf("DROP %s %v", m.Tok.T, m.Identity) }
func (m *SqlDrop) WriteDialect(w expr.DialectWriter) {}

func (m *SqlAlter) Keyword() lex.TokenType            { return lex.TokenAlter }
func (m *SqlAlter) FingerPrint(r rune) string         { return m.String() }
func (m *SqlAlter) String() string                    { return fmt.Sprintf("not-implemented") }
func (m *SqlAlter) WriteDialect(w expr.DialectWriter) {}

// Node serialization helpers
func tokenFromInt(iv int32) lex.Token {
	t, ok := lex.TokenNameMap[lex.TokenType(iv)]
	if ok {
		return lex.Token{T: t.T, V: t.Description}
	}
	return lex.Token{}
}

// SqlFromPb Create a sql statement from pb
func SqlFromPb(pb []byte) (SqlStatement, error) {
	s := &SqlStatementPb{}
	if err := proto.Unmarshal(pb, s); err != nil {
		return nil, err
	}
	return statementFromPb(s), nil
}
func statementFromPb(s *SqlStatementPb) SqlStatement {
	switch {
	case s.Select != nil:
		var ss *SqlSelect
		return ss.FromPB(s.Select)
	case s.Source != nil:
		var ss *SqlSource
		return ss.FromPB(s.Source)
	}
	return nil
}
func MapIntFromPb(kv []KvInt) map[string]int {
	m := make(map[string]int, len(kv))
	for _, kv := range kv {
		m[kv.K] = int(kv.V)
	}
	return m
}

func ColumnsFromPb(c []*ColumnPb) Columns {
	cols := make(Columns, len(c))
	for i, col := range c {
		cols[i] = columnFromPb(col)
	}
	return cols
}
func ColumnsToPb(c Columns) []*ColumnPb {
	cols := make([]*ColumnPb, len(c))
	for i, col := range c {
		cols[i] = col.ToPB()
	}
	return cols
}

func optionalByte(b []byte) byte {
	var out byte
	if len(b) > 0 {
		return b[0]
	}
	return out
}

// EqualWith compare two with helpers for equality.
func EqualWith(l, r u.JsonHelper) bool {
	if len(l) != len(r) {
		return false
	}
	if len(l) == 0 && len(r) == 0 {
		return true
	}
	for k, lv := range l {
		rv, ok := r[k]
		if !ok {
			return false
		}
		switch lvt := lv.(type) {
		case int, int64, int32, string, bool, float64:
			if lv != rv {
				return false
			}
		case u.JsonHelper:
			rh, isHelper := rv.(u.JsonHelper)
			if !isHelper {
				return false
			}
			if !EqualWith(lvt, rh) {
				return false
			}
		case map[string]interface{}:
			rh, isHelper := rv.(u.JsonHelper)
			if !isHelper {
				return false
			}
			if !EqualWith(u.JsonHelper(lvt), rh) {
				return false
			}
		default:
			u.Warnf("unhandled type comparison: %T", lv)
		}

	}
	return true
}

// HelperString Convert a Helper into key/value string
func HelperString(w expr.DialectWriter, jh u.JsonHelper) {

	// isJson := false
	// for k, v := range jh {
	// 	switch lvt := lv.(type) {
	// 	case int, int64, int32, string, bool, float64:
	// 		//
	// 	case []string, []int, []int32, []int64, []float64:
	// 		//
	// 	case u.JsonHelper, map[string]interface{}:
	// 		isJson = true
	// 		break
	// 	default:
	// 		u.Warnf("unhandled type comparison: %T", lv)
	// 	}
	// }
	pos := 0
	keys := jh.Keys()
	sort.Strings(keys)

	for _, k := range keys {
		val := jh[k]
		if pos > 0 {
			io.WriteString(w, ", ")
		}
		w.WriteIdentity(k)
		io.WriteString(w, " = ")
		switch v := val.(type) {
		case string:
			w.WriteLiteral(v)
		case int, int64, int32, bool, float64:
			io.WriteString(w, fmt.Sprintf("%v", v))
		default:
			u.Warnf("unhandled type comparison: %T", val)
		}
		pos++
	}
}<|MERGE_RESOLUTION|>--- conflicted
+++ resolved
@@ -1294,11 +1294,7 @@
 	return false
 }
 
-<<<<<<< HEAD
-// Rewrite rewrite this query and all its sources.
-=======
 // Rewrite take current SqlSelect statement and re-write it
->>>>>>> 01687b66
 func (m *SqlSelect) Rewrite() {
 	for _, f := range m.From {
 		f.Rewrite(m)
