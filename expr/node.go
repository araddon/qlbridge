--- conflicted
+++ resolved
@@ -704,11 +704,7 @@
 
 func (n *NumberNode) load() error {
 	// Do integer test first so we get 0x123 etc.
-<<<<<<< HEAD
-	u, err := strconv.ParseInt(n.Text, 0, 64) // will fail for -0.
-=======
-	iv, err := strconv.ParseInt(text, 0, 64) // will fail for -0.
->>>>>>> 383d64dd
+	iv, err := strconv.ParseInt(n.Text, 0, 64) // will fail for -0.
 	if err == nil {
 		n.IsInt = true
 		n.Int64 = iv
@@ -745,7 +741,6 @@
 	return &NodePb{Nn: n}
 }
 func (m *NumberNode) FromPB(n *NodePb) Node {
-<<<<<<< HEAD
 	nn := &NumberNode{
 		Text:    n.Nn.Text,
 		Float64: n.Nn.Fv,
@@ -763,18 +758,6 @@
 		return m.load()
 	}
 	return nil
-=======
-	nn, _ := NewNumberStr(n.Nn.Text)
-	if nn == nil {
-		u.Warnf("should not be possible? %v", n.Nn.Text)
-		nn = &NumberNode{
-			Text:    n.Nn.Text,
-			Float64: n.Nn.Fv,
-			Int64:   n.Nn.Iv,
-		}
-	}
-	return nn
->>>>>>> 383d64dd
 }
 func (m *NumberNode) Equal(n Node) bool {
 	if m == nil && n == nil {
