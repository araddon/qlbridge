--- conflicted
+++ resolved
@@ -150,11 +150,7 @@
 		ContextWriter
 	}
 
-<<<<<<< HEAD
-	// RowWriter for commiting row ops (insert, update)
-=======
-	// for committing row ops (insert, update)
->>>>>>> cfa5dac6
+	// RowWriter is for commiting row ops (insert, update)
 	RowWriter interface {
 		Commit(rowInfo []SchemaInfo, row RowWriter) error
 		Put(col SchemaInfo, readCtx ContextReader, v value.Value) error
