// Expression structures, ie the  `a = b` type expression syntax
// including parser, node types, boolean logic check, functions.
package expr

import (
	"fmt"
	"io"
	"reflect"
	"strconv"
	"strings"
	"time"

	u "github.com/araddon/gou"
	"github.com/gogo/protobuf/proto"

	"github.com/araddon/qlbridge/lex"
	"github.com/araddon/qlbridge/value"
)

var (
	_ = u.EMPTY

	// our DataTypes we support, a limited sub-set of go
	floatRv   = reflect.ValueOf(float64(1.2))
	int64Rv   = reflect.ValueOf(int64(1))
	int32Rv   = reflect.ValueOf(int32(1))
	stringRv  = reflect.ValueOf("hello")
	stringsRv = reflect.ValueOf([]string{"hello"})
	boolRv    = reflect.ValueOf(true)
	mapIntRv  = reflect.ValueOf(map[string]int64{"hello": int64(1)})
	timeRv    = reflect.ValueOf(time.Time{})
	nilRv     = reflect.ValueOf(nil)

	// Standard errors
	ErrNotSupported   = fmt.Errorf("Not supported")
	ErrNotImplemented = fmt.Errorf("Not implemented")
	ErrUnknownCommand = fmt.Errorf("Unknown Command")
	ErrInternalError  = fmt.Errorf("Internal Error")

	// ErrNoIncluder is message saying a FilterQL included reference
	// to an include when no Includer was available to resolve
	ErrNoIncluder      = fmt.Errorf("No Includer is available")
	ErrIncludeNotFound = fmt.Errorf("Include Not Found")

	// a static nil includer whose job is to return errors
	// for vm's that don't have an includer
	noIncluder = &IncludeContext{}

	// Ensure our dialect writer implements interface
	_ DialectWriter = (*defaultDialect)(nil)

	// Ensure some of our nodes implement Interfaces
	//_ NegateableNode = (*BinaryNode)(nil)
	_ NegateableNode = (*BooleanNode)(nil)
	_ NegateableNode = (*TriNode)(nil)
	_ NegateableNode = (*IncludeNode)(nil)

	// Ensure we implement interface
	_ Includer = (*IncludeContext)(nil)
)

type (

	// A Node is an element in the expression tree, implemented
	// by different types (binary, urnary, func, identity, etc)
	//
	//  - qlbridge does not currently implement statements (if, for, switch, etc)
	//    just expressions, and operators
	Node interface {
		// string representation of Node parseable back to itself
		String() string

		// Given a dialect writer write out, equivalent of String()
		// but allows different escape characters
		WriteDialect(w DialectWriter)

		// Validate Syntax validation of this expression node
		Validate() error

		// Protobuf helpers that convert to serializeable format and marshall
		NodePb() *NodePb
		FromPB(*NodePb) Node

		// Convert to Simple Expression syntax
		// which is useful for json respresentation
		Expr() *Expr
		FromExpr(*Expr) error

		// for testing purposes
		Equal(Node) bool
	}

	// A negateable node requires a special type of String() function due to
	// an enclosing urnary NOT being inserted into middle of string syntax
	//
	//   <expression> [NOT] IN ("a","b")
	//   <expression> [NOT] BETWEEN <expression> AND <expression>
	//   <expression> [NOT] LIKE <expression>
	//   <expression> [NOT] CONTAINS <expression>
	//   <expression> [NOT] INTERSECTS ("a", "b")
	//
	NegateableNode interface {
		Node
		// If the node is negateable, we may collapse an surrounding
		// negation into here
		Negated() bool
		// Reverse Negation if Possible:  for instance:
		//   "A" NOT IN ("a","b")    =>  "A" IN ("a","b")
		ReverseNegation() bool
		StringNegate() string
		WriteNegate(w DialectWriter)
		// Negateable nodes may be collapsed logically into new nodes
		Node() Node
	}

	// Eval context, used to contain info for usage/lookup at runtime evaluation
	EvalContext interface {
		ContextReader
	}
	// Eval context, used to contain info for usage/lookup at runtime evaluation
	EvalIncludeContext interface {
		ContextReader
		Includer
	}

	// Context Reader is a key-value interface to read the context of message/row
	//  using a  Get("key") interface.  Used by vm to evaluate messages
	ContextReader interface {
		Get(key string) (value.Value, bool)
		Row() map[string]value.Value
		Ts() time.Time
	}

	// For evaluation storage
	//    vm writes results to this after evaluation
	ContextWriter interface {
		Put(col SchemaInfo, readCtx ContextReader, v value.Value) error
		Delete(row map[string]value.Value) error
	}

	ContextReadWriter interface {
		ContextReader
		ContextWriter
	}

	// for commiting row ops (insert, update)
	RowWriter interface {
		Commit(rowInfo []SchemaInfo, row RowWriter) error
		Put(col SchemaInfo, readCtx ContextReader, v value.Value) error
	}
)

type (

	// The generic Expr
	Expr struct {
		// The token, and node expressions are non
		// nil if it is an expression
		Op   string  `json:"op,omitempty"`
		Args []*Expr `json:"args,omitempty"`

		// If op is 0, and args nil then exactly one of these should be set
		Identity string `json:"ident,omitempty"`
		Value    string `json:"val,omitempty"`
		// Really would like to use these instead of un-typed guesses above
		// if we desire serialization into string representation that is fine
		// Int      int64
		// Float    float64
		// Bool     bool
	}

	// Describes a function which wraps and allows native go functions
	//  to be called (via reflection) in expression vm
	Func struct {
		Name      string
		Aggregate bool // is this aggregate func?
		// CustomFunc Is dynamic function that can be registered
		CustomFunc
		Eval EvaluatorFunc
	}

	// FuncNode holds a Func, which desribes a go Function as
	// well as fulfilling the Pos, String() etc for a Node
	//
	// interfaces:   Node
	FuncNode struct {
		Name    string        // Name of func
		F       Func          // The actual function that this AST maps to
		Eval    EvaluatorFunc // the evaluator function
		Missing bool
		Args    []Node // Arguments are them-selves nodes
	}

	// IdentityNode will look up a value out of a env bag
	//  also identities of sql objects (tables, columns, etc)
	//  we often need to rewrite these as in sql it is `table.column`
	IdentityNode struct {
		Quote    byte
		Text     string
		original string
		escaped  string
		left     string
		right    string
	}
	// IdentityNodes is a list of identities
	IdentityNodes []*IdentityNode

	// StringNode holds a value literal, quotes not included
	StringNode struct {
		Quote   byte
		Text    string
		noQuote bool
	}

	NullNode struct{}

	// NumberNode holds a number: signed or unsigned integer or float.
	// The value is parsed and stored under all the types that can represent the value.
	// This simulates in a small amount of code the behavior of Go's ideal constants.
	NumberNode struct {
		IsInt   bool    // Number has an integer value.
		IsFloat bool    // Number has a floating-point value.
		Int64   int64   // The integer value.
		Float64 float64 // The floating-point value.
		Text    string  // The original textual representation from the input.
	}

	// Value holds a value.Value type
	//   value.Values can be strings, numbers, arrays, objects, etc
	ValueNode struct {
		Value value.Value
		rv    reflect.Value
	}

	// Binary node is   x op y, two nodes (left, right) and an operator
	// operators can be a variety of:
	//    +, -, *, %, /, LIKE, CONTAINS, INTERSECTS
	// Also, parenthesis may wrap these
	BinaryNode struct {
		negated  bool
		Paren    bool
		Args     []Node
		Operator lex.Token
	}

	// Boolean node is   n nodes and an operator
	// operators can be only AND/OR
	BooleanNode struct {
		negated  bool
		Args     []Node
		Operator lex.Token
	}

	// Tri Node
	//    ARG1 Between ARG2 AND ARG3
	TriNode struct {
		negated  bool
		Args     []Node
		Operator lex.Token
	}

	// UnaryNode negates a single node argument
	//
	//   (  not <expression>  |   !<expression> )
	//
	//    !eq(5,6)
	//    !true
	//    !(true OR false)
	//    !toint(now())
	UnaryNode struct {
		Arg      Node
		Operator lex.Token
	}

	// IncludeNode references a named node
	//
	//   (  ! INCLUDE <identity>  |  INCLUDE <identity> | NOT INCLUDE <identity> )
	//
	IncludeNode struct {
		negated  bool
		ExprNode Node
		Identity *IdentityNode
		Operator lex.Token
	}

	// Array Node for holding multiple similar elements
	//    arg0 IN (arg1,arg2.....)
	//    5 in (1,2,3,4)
	ArrayNode struct {
		wraptype string //  (   or [
		Args     []Node
	}
)

// Includer defines an interface used for resolving INCLUDE clauses into a
// Indclude reference. Implementations should return an error if the name cannot
// be resolved.
type Includer interface {
	Include(name string) (Node, error)
}

type IncludeContext struct {
	ContextReader
}

func NewIncludeContext(cr ContextReader) *IncludeContext {
	return &IncludeContext{ContextReader: cr}
}
func (*IncludeContext) Include(name string) (Node, error) { return nil, ErrNoIncluder }

// Determine if this expression node uses datemath (ie, "now-4h")
// - only works on right-hand of equation
// - doesn't work on args of a function
func HasDateMath(node Node) bool {

	switch n := node.(type) {
	case *BinaryNode:
		switch rh := n.Args[1].(type) {
		case *StringNode, *ValueNode:
			if strings.HasPrefix(strings.ToLower(rh.String()), `"now`) {
				return true
			}
		case *BinaryNode:
			if HasDateMath(rh) {
				return true
			}
		}
	case *BooleanNode:
		for _, arg := range n.Args {
			if HasDateMath(arg) {
				return true
			}
		}
	case *UnaryNode:
		return HasDateMath(n.Arg)
	}
	return false
}

// Recursively descend down a node looking for first Identity Field
//
//     min(year)                 == year
//     eq(min(item), max(month)) == item
func FindFirstIdentity(node Node) string {
	l := findIdentities(node, nil).Strings()
	if len(l) == 0 {
		return ""
	}
	return l[0]
}

// Recursively descend down a node looking for all Identity Fields
//
//     min(year)                 == {year}
//     eq(min(item), max(month)) == {item, month}
func FindAllIdentityField(node Node) []string {
	return findIdentities(node, nil).Strings()
}

// Recursively descend down a node looking for all Identity Fields
//
//     min(year)                 == {year}
//     eq(min(item), max(month)) == {item, month}
func FindAllLeftIdentityFields(node Node) []string {
	return findIdentities(node, nil).LeftStrings()
}

func findIdentities(node Node, l IdentityNodes) IdentityNodes {
	switch n := node.(type) {
	case *IdentityNode:
		l = append(l, n)
	case *BinaryNode:
		for _, arg := range n.Args {
			l = findIdentities(arg, l)
		}
	case *BooleanNode:
		for _, arg := range n.Args {
			l = findIdentities(arg, l)
		}
	case *UnaryNode:
		l = findIdentities(n.Arg, l)
	case *TriNode:
		for _, arg := range n.Args {
			l = findIdentities(arg, l)
		}
	case *ArrayNode:
		for _, arg := range n.Args {
			l = findIdentities(arg, l)
		}
	case *FuncNode:
		for _, arg := range n.Args {
			l = findIdentities(arg, l)
		}
	}
	return l
}

// FilterSpecialIdentities given a list of identities, filter out
// special identities such as "null", "*", "match_all"
func FilterSpecialIdentities(l []string) []string {
	s := make([]string, 0, len(l))
	for _, val := range l {
		switch strings.ToLower(val) {
		case "*", "match_all", "null", "true", "false":
			// skip
		default:
			s = append(s, val)
		}
	}
	return s
}
func (m IdentityNodes) Strings() []string {
	s := make([]string, len(m))
	for i, in := range m {
		s[i] = in.Text
	}
	return s
}
func (m IdentityNodes) LeftStrings() []string {
	s := make([]string, len(m))
	for i, in := range m {
		l, r, hasLr := in.LeftRight()
		if hasLr {
			s[i] = l
		} else {
			s[i] = r
		}
	}
	return s
}

func findAllIncludes(node Node, current []string) []string {
	switch n := node.(type) {
	case *IncludeNode:
		current = append(current, n.Identity.Text)
	case *BinaryNode:
		for _, arg := range n.Args {
			current = findAllIncludes(arg, current)
		}
	case *BooleanNode:
		for _, arg := range n.Args {
			current = findAllIncludes(arg, current)
		}
	case *UnaryNode:
		current = findAllIncludes(n.Arg, current)
	case *TriNode:
		for _, arg := range n.Args {
			current = findAllIncludes(arg, current)
		}
	case *ArrayNode:
		for _, arg := range n.Args {
			current = findAllIncludes(arg, current)
		}
	case *FuncNode:
		for _, arg := range n.Args {
			current = findAllIncludes(arg, current)
		}
	}
	return current
}

// FindIncludes Recursively descend down a node looking for all Include identities
func FindIncludes(node Node) []string {
	return findAllIncludes(node, nil)
}

// Recursively descend down a node looking for first Identity Field
//   and combine with outermost expression to create an alias
//
//     min(year)                 == min_year
//     eq(min(year), max(month)) == eq_year
func FindIdentityName(depth int, node Node, prefix string) string {

	switch n := node.(type) {
	case *IdentityNode:
		if prefix == "" {
			return n.Text
		}
		return fmt.Sprintf("%s_%s", prefix, n.Text)
	case *BinaryNode:
		for _, arg := range n.Args {
			return FindIdentityName(depth+1, arg, strings.ToLower(arg.String()))
		}
	case *FuncNode:
		if depth > 10 {
			return ""
		}
		for _, arg := range n.Args {
			return FindIdentityName(depth+1, arg, strings.ToLower(n.F.Name))
		}
	}
	return ""
}

// Infer Value type from Node
func ValueTypeFromNode(n Node) value.ValueType {
	switch nt := n.(type) {
	case *FuncNode:
		return value.UnknownType
	case *StringNode:
		return value.StringType
	case *IdentityNode:
		// should we fall through and say unknown?
		return value.StringType
	case *NumberNode:
		return value.NumberType
	case *BinaryNode:
		switch nt.Operator.T {
		case lex.TokenLogicAnd, lex.TokenAnd, lex.TokenLogicOr, lex.TokenOr,
			lex.TokenEqual, lex.TokenEqualEqual:
			return value.BoolType
		case lex.TokenMultiply, lex.TokenMinus, lex.TokenAdd, lex.TokenDivide:
			return value.NumberType
		case lex.TokenModulus:
			return value.IntType
		case lex.TokenLT, lex.TokenLE, lex.TokenGT, lex.TokenGE:
			return value.BoolType
		default:
			u.Warnf("NoValueType? %T  %#v", n, n)
		}
	case nil:
		return value.UnknownType
	default:
		u.Warnf("NoValueType? %T", n)
	}
	return value.UnknownType
}

func NewFuncNode(name string, f Func) *FuncNode {
	return &FuncNode{Name: name, F: f}
}

func (m *FuncNode) append(arg Node) {
	m.Args = append(m.Args, arg)
}
func (m *FuncNode) String() string {
	w := NewDefaultWriter()
	m.WriteDialect(w)
	return w.String()
}
func (m *FuncNode) WriteDialect(w DialectWriter) {
	io.WriteString(w, m.Name)
	io.WriteString(w, "(")
	for i, arg := range m.Args {
		if i > 0 {
			io.WriteString(w, ", ")
		}
		arg.WriteDialect(w)
	}
	io.WriteString(w, ")")
}
func (m *FuncNode) Validate() error {

	if m.F.CustomFunc != nil {
		// Nice new style function
		ev, err := m.F.CustomFunc.Validate(m)
		if err != nil {
			return err
		}

		m.Eval = ev
		return nil
	}

	if m.Missing {
		switch strings.ToLower(m.Name) {
		case "distinct":
			return nil
		}
		return nil
	}
	return nil
}
func (m *FuncNode) NodePb() *NodePb {
	n := &FuncNodePb{}
	n.Name = m.Name
	n.Args = make([]NodePb, len(m.Args))
	for i, a := range m.Args {
		//u.Debugf("Func ToPB: arg %T", a)
		n.Args[i] = *a.NodePb()
	}
	return &NodePb{Fn: n}
}
func (m *FuncNode) FromPB(n *NodePb) Node {

	fn, ok := funcs[strings.ToLower(n.Fn.Name)]
	if !ok {
		u.Errorf("Not Found Func %q", n.Fn.Name)
		// Panic?
	}

	f := FuncNode{
		Name: n.Fn.Name,
		Args: NodesFromNodesPb(n.Fn.Args),
		F:    fn,
	}

	if err := f.Validate(); err != nil {
		u.Warnf("could not validate %v", err)
	}

	return &f
}
func (m *FuncNode) Expr() *Expr {
	fe := &Expr{Op: lex.TokenUdfExpr.String()}
	if len(m.Args) > 0 {
		fe.Args = []*Expr{&Expr{Identity: m.Name}}
		fe.Args = append(fe.Args, ExprsFromNodes(m.Args)...)
	}
	return fe
}
func (m *FuncNode) FromExpr(e *Expr) error {
	if e.Op != lex.TokenUdfExpr.String() {
		return fmt.Errorf("Expected 'expr' but got %v", e.Op)
	}
	if len(e.Args) < 1 {
		return fmt.Errorf("Expected function name in args but got none")
	}

	m.Name = e.Args[0].Identity

	if len(e.Args) > 1 {
		args, err := NodesFromExprs(e.Args[1:])
		if err != nil {
			return err
		}
		m.Args = args
	}
	s := m.String()
	n, err := ParseExpression(s)
	if err != nil {
		return fmt.Errorf("Could not round-trip parse func:  %s  err=%v", s, err)
	}
	fn, ok := n.(*FuncNode)
	if !ok {
		return fmt.Errorf("Expected funcnode but got %T", n)
	}
	m.F = fn.F
	if err = fn.Validate(); err != nil {
		return err
	}
	if m.Eval == nil {
		m.Eval = fn.Eval
	}
	return nil
}
func (m *FuncNode) Equal(n Node) bool {
	if m == nil && n == nil {
		return true
	}
	if m == nil && n != nil {
		return false
	}
	if m != nil && n == nil {
		return false
	}
	if nt, ok := n.(*FuncNode); ok {
		if m.Name != nt.Name {
			return false
		}
		for i, arg := range nt.Args {
			if !arg.Equal(m.Args[i]) {
				return false
			}
		}
		return true
	}
	return false
}

// NewNumberStr is a little weird in that this Node accepts string @text
// and uses go to parse into Int, AND Float.
func NewNumberStr(text string) (*NumberNode, error) {
	n := &NumberNode{Text: text}
	return n, n.load()
}
func NewNumber(fv float64) (*NumberNode, error) {
	n := &NumberNode{Float64: fv, IsFloat: true}
	iv := int64(fv)
	if float64(iv) == fv {
		n.IsInt = true
		n.Int64 = iv
	}
	n.Text = strconv.FormatFloat(fv, 'f', 4, 64)
	return n, nil
}

func (n *NumberNode) load() error {
	// Do integer test first so we get 0x123 etc.
	iv, err := strconv.ParseInt(n.Text, 0, 64) // will fail for -0.
	if err == nil {
		n.IsInt = true
		n.Int64 = iv
	}
	// If an integer extraction succeeded, promote the float.
	if n.IsInt {
		n.IsFloat = true
		n.Float64 = float64(n.Int64)
	} else {
		f, err := strconv.ParseFloat(n.Text, 64)
		if err == nil {
			n.IsFloat = true
			n.Float64 = f
			// If a floating-point extraction succeeded, extract the int if needed.
			if !n.IsInt && float64(int64(f)) == f {
				n.IsInt = true
				n.Int64 = int64(f)
			}
		}
	}
	if !n.IsInt && !n.IsFloat {
		return fmt.Errorf("illegal number syntax: %q", n.Text)
	}
	return nil
}
func (n *NumberNode) String() string               { return n.Text }
func (m *NumberNode) WriteDialect(w DialectWriter) { w.WriteNumber(m.Text) }
func (m *NumberNode) Validate() error              { return nil }
func (m *NumberNode) NodePb() *NodePb {
	n := &NumberNodePb{}
	n.Text = m.Text
	n.Fv = m.Float64
	n.Iv = m.Int64
	return &NodePb{Nn: n}
}
func (m *NumberNode) FromPB(n *NodePb) Node {
	nn := &NumberNode{
		Text:    n.Nn.Text,
		Float64: n.Nn.Fv,
		Int64:   n.Nn.Iv,
	}
	nn.load()
	return nn
}
func (m *NumberNode) Expr() *Expr {
	return &Expr{Value: m.Text}
}
func (m *NumberNode) FromExpr(e *Expr) error {
	if len(e.Value) > 0 {
		m.Text = e.Value
		return m.load()
	}
	return nil
}
func (m *NumberNode) Equal(n Node) bool {
	if m == nil && n == nil {
		return true
	}
	if m == nil && n != nil {
		return false
	}
	if m != nil && n == nil {
		return false
	}
	if nt, ok := n.(*NumberNode); ok {
		if m.Text != nt.Text {
			return false
		}
		if m.Float64 != nt.Float64 {
			return false
		}
		if m.Int64 != nt.Int64 {
			return false
		}
		return true
	}
	return false
}

func NewStringNode(text string) *StringNode {
	return &StringNode{Text: text}
}
func NewStringNodeToken(t lex.Token) *StringNode {
	return &StringNode{Text: t.V, Quote: t.Quote}
}
func NewStringNoQuoteNode(text string) *StringNode {
	return &StringNode{Text: text, noQuote: true}
}
func (m *StringNode) String() string {
	if m.noQuote {
		return m.Text
	}
	if m.Quote > 0 {
		return fmt.Sprintf("%s%s%s", string(m.Quote), m.Text, string(m.Quote))
	}
	return fmt.Sprintf("%q", m.Text)
}
func (m *StringNode) WriteDialect(w DialectWriter) {
	w.WriteLiteral(m.Text)
}
func (m *StringNode) Validate() error { return nil }
func (m *StringNode) NodePb() *NodePb {
	n := &StringNodePb{}
	n.Text = m.Text
	if m.noQuote {
		n.Noquote = proto.Bool(true)
	}
	if m.Quote > 0 {
		n.Quote = proto.Int32(int32(m.Quote))
	}
	return &NodePb{Sn: n}
}
func (m *StringNode) FromPB(n *NodePb) Node {
	noQuote := false
	quote := 0
	if n.Sn.Noquote != nil {
		noQuote = *n.Sn.Noquote
	}
	if n.Sn.Quote != nil {
		quote = int(*n.Sn.Quote)
	}
	return &StringNode{
		noQuote: noQuote,
		Text:    n.Sn.Text,
		Quote:   byte(quote),
	}
}
func (m *StringNode) Expr() *Expr {
	return &Expr{Value: m.Text}
}
func (m *StringNode) FromExpr(e *Expr) error {
	if len(e.Value) > 0 {
		m.Text = e.Value
	}
	return nil
}
func (m *StringNode) Equal(n Node) bool {
	if m == nil && n == nil {
		return true
	}
	if m == nil && n != nil {
		return false
	}
	if m != nil && n == nil {
		return false
	}
	if nt, ok := n.(*StringNode); ok {
		if m.Text != nt.Text {
			return false
		}
		return true
	}
	return false
}

func NewValueNode(val value.Value) *ValueNode {
	return &ValueNode{Value: val, rv: reflect.ValueOf(val)}
}
func (m *ValueNode) String() string {
	switch vt := m.Value.(type) {
	case value.StringsValue:
		vals := make([]string, vt.Len())
		for i, v := range vt.Val() {
			vals[i] = fmt.Sprintf("%q", v)
		}
		return fmt.Sprintf("[%s]", strings.Join(vals, ", "))
	case value.SliceValue:
		vals := make([]string, vt.Len())
		for i, v := range vt.Val() {
			vals[i] = fmt.Sprintf("%q", v.ToString())
		}
		return fmt.Sprintf("[%s]", strings.Join(vals, ", "))
	}
	return m.Value.ToString()
}
func (m *ValueNode) WriteDialect(w DialectWriter) {
	switch vt := m.Value.(type) {
	case value.StringsValue:
		io.WriteString(w, "[")
		for i, v := range vt.Val() {
			if i != 0 {
				io.WriteString(w, ", ")
			}
			w.WriteLiteral(v)
		}
		io.WriteString(w, "]")
	case value.SliceValue:
		io.WriteString(w, "[")
		for i, v := range vt.Val() {
			if i != 0 {
				io.WriteString(w, ", ")
			}
			w.WriteLiteral(v.ToString())
		}
		io.WriteString(w, "]")
	case value.StringValue:
		w.WriteLiteral(vt.Val())
	case value.IntValue:
		w.WriteNumber(vt.ToString())
	case value.NumberValue:
		w.WriteNumber(vt.ToString())
	case value.BoolValue:
		w.WriteLiteral(vt.ToString())
	default:
		u.Warnf("unsupported value-node writer: %T", vt)
		io.WriteString(w, vt.ToString())
	}
}
func (m *ValueNode) Validate() error { return nil }
func (m *ValueNode) NodePb() *NodePb {
	u.Errorf("Not implemented %#v", m)
	return nil
}
func (m *ValueNode) FromPB(n *NodePb) Node {
	u.Errorf("Not implemented %#v", n)
	return &ValueNode{}
}
func (m *ValueNode) Expr() *Expr {
	return &Expr{Value: m.Value.ToString()}
}
func (m *ValueNode) FromExpr(e *Expr) error {
	if len(e.Value) > 0 {
		m.Value = value.NewStringValue(e.Value)
		return nil
	}
	return fmt.Errorf("unrecognized value")
}
func (m *ValueNode) Equal(n Node) bool {
	if m == nil && n == nil {
		return true
	}
	if m == nil && n != nil {
		return false
	}
	if m != nil && n == nil {
		return false
	}
	if nt, ok := n.(*ValueNode); ok {
		if m.Value.Value() != nt.Value.Value() {
			return false
		}
		return true
	}
	return false
}

func NewIdentityNode(tok *lex.Token) *IdentityNode {
	in := &IdentityNode{Text: tok.V, Quote: tok.Quote}
	in.load()
	return in
}
func NewIdentityNodeVal(val string) *IdentityNode {
	in := &IdentityNode{Text: val}
	in.load()
	return in
}
func (m *IdentityNode) load() {

	if m.Quote != 0 {

		// This is all deeply flawed, need to go fix it.  Upgrade path will
		// be sweep through and remove all usage of existing ones that used the flawed
		//  `left.right value` escape syntax assuming the period is a split

		if strings.Contains(m.Text, "`.`") {
			//   this came in with quote which has been stripped by lexer
			m.original = fmt.Sprintf("%s%s%s", string(m.Quote), m.Text, string(m.Quote))
			m.left, m.right, _ = LeftRight(m.original)

			//u.Debugf("branch1:  l:%q  r:%q  original:%q text:%q", m.left, m.right, m.original, m.Text)

		} else if strings.Contains(m.Text, "`.") || strings.Contains(m.Text, ".`") {

			m.left, m.right, _ = LeftRight(m.Text)
			l, r := IdentityMaybeQuote(m.Quote, m.left), IdentityMaybeQuote(m.Quote, m.right)
			m.original = fmt.Sprintf("%s.%s", l, r)
			m.left, m.right, _ = LeftRight(m.original)

			//u.Debugf("branch2:  l:%q  r:%q  original:%q text:%q", m.left, m.right, m.original, m.Text)

			//   this came in with quote which has been stripped by lexer
			// m.original = fmt.Sprintf("%s%s%s", string(m.Quote), m.Text, string(m.Quote))
			// m.left, m.right, _ = LeftRight(m.original)

		} else {
			//   this came in with quote which has been stripped by lexer
			m.original = fmt.Sprintf("%s%s%s", string(m.Quote), m.Text, string(m.Quote))
			m.left, m.right, _ = LeftRight(m.original)

			//u.Debugf("branch3:  l:%q  r:%q  original:%q text:%q", m.left, m.right, m.original, m.Text)
		}

	} else {
		m.left, m.right, _ = LeftRight(m.Text)
	}
}

func (m *IdentityNode) String() string {
	if m.original != "" {
		return m.original
	}
	if m.Quote == 0 {
		return m.Text
	}
	if m.Text == "*" {
		return m.Text
	}

	// What about escaping instead of replacing?
	return StringEscape(rune(m.Quote), m.Text)
}
func (m *IdentityNode) WriteDialect(w DialectWriter) {
	if m.left != "" {
		// `user`.`email`   type namespacing, may need to be escaped differently
		w.WriteIdentity(m.left)
		w.Write([]byte{'.'})
		w.WriteIdentity(m.right)
		return
	}
	if m.Text == "*" {
		w.Write([]byte{'*'})
		return
	}
	if m.Quote != 0 {
		w.WriteIdentityQuote(m.Text, byte(m.Quote))
		return
	}
	w.WriteIdentity(m.Text)
}
func (m *IdentityNode) OriginalText() string {
	if m.original != "" {
		return m.original
	}
	return m.Text
}
func (m *IdentityNode) Validate() error { return nil }
func (m *IdentityNode) IdentityPb() *IdentityNodePb {
	n := &IdentityNodePb{}
	n.Text = m.Text
	q := int32(m.Quote)
	n.Quote = &q
	return n
}
func (m *IdentityNode) NodePb() *NodePb {
	return &NodePb{In: m.IdentityPb()}
}
func (m *IdentityNode) FromPB(n *NodePb) Node {
	q := n.In.Quote
	return &IdentityNode{Text: n.In.Text, Quote: byte(*q)}
}
func (m *IdentityNode) Expr() *Expr {

	if m.HasLeftRight() {
		if IdentityMaybeQuote('`', m.left) != m.left {
<<<<<<< HEAD
			u.LogThrottle(u.WARN, 10, "This will NOT round-trip  l:%q  r:%q  original:%q text:%q", m.left, m.right, m.original, m.Text)
=======
			//u.Warnf("This will NOT round-trip  l:%q  r:%q  original:%q text:%q", m.left, m.right, m.original, m.Text)
>>>>>>> 0cec9ab8
		}
		return &Expr{Identity: fmt.Sprintf("%s.%s", m.left, m.right)}
	}
	return &Expr{Identity: m.Text}
}
func (m *IdentityNode) FromExpr(e *Expr) error {
	if len(e.Identity) > 0 {
		m.Text = e.Identity
		m.load()
		return nil
	}
	return fmt.Errorf("unrecognized identity")
}
func (m *IdentityNode) IsBooleanIdentity() bool {
	val := strings.ToLower(m.Text)
	if val == "true" || val == "false" {
		return true
	}
	return false
}
func (m *IdentityNode) Bool() bool {
	val := strings.ToLower(m.Text)
	if val == "true" {
		return true
	}
	return false
}
func (m *IdentityNode) Equal(n Node) bool {
	if m == nil && n == nil {
		return true
	}
	if m == nil && n != nil {
		return false
	}
	if m != nil && n == nil {
		return false
	}
	if nt, ok := n.(*IdentityNode); ok {
		if nt.Text != m.Text {
			return false
		}
		// Hm, should we compare quotes or not?  Given they are dialect
		// specific and don't affect logic i vote no?

		// if nt.Quote != m.Quote {
		// 	switch m.Quote {
		// 	case '`':
		// 		if nt.Quote == '\'' || nt.Quote == 0 {
		// 			// ok
		// 			return true
		// 		}
		// 	case 0:
		// 		if nt.Quote == '\'' || nt.Quote == '`' {
		// 			// ok
		// 			return true
		// 		}
		// 	}

		return true
	}
	return false
}

// HasLeftRight Return bool if is of form   `table.column` or `schema`.`table`
func (m *IdentityNode) HasLeftRight() bool {
	return m.left != ""
}

// Return left, right values if is of form   `table.column` or `schema`.`table` and
// also return true/false for if it even has left & right syntax
func (m *IdentityNode) LeftRight() (string, string, bool) {
	if m.left == "" {
		m.left, m.right, _ = LeftRight(m.Text)
	}
	return m.left, m.right, m.left != ""
}

func NewNull(operator lex.Token) *NullNode {
	return &NullNode{}
}

func (m *NullNode) String() string { return "NULL" }
func (m *NullNode) WriteDialect(w DialectWriter) {
	io.WriteString(w, "NULL")
}
func (m *NullNode) Validate() error { return nil }
func (m *NullNode) NodePb() *NodePb { return nil }
func (m *NullNode) FromPB(n *NodePb) Node {
	return &NullNode{}
}
func (m *NullNode) Expr() *Expr {
	return &Expr{Value: "NULL"}
}
func (m *NullNode) FromExpr(e *Expr) error {
	if len(e.Identity) > 0 {
		if strings.ToLower(e.Identity) == "null" {
			return nil
		}
	}
	if len(e.Value) > 0 {
		if strings.ToLower(e.Value) == "null" {
			return nil
		}
	}
	return fmt.Errorf("unrecognized NullNode")
}
func (m *NullNode) Equal(n Node) bool {
	if m == nil && n == nil {
		return true
	}
	if m == nil && n != nil {
		return false
	}
	if m != nil && n == nil {
		return false
	}
	if _, ok := n.(*NullNode); ok {
		return true
	}
	return false
}

/*
binary_op  = "||" | "&&" | rel_op | add_op | mul_op .
rel_op     = "==" | "!=" | "<" | "<=" | ">" | ">=" .
add_op     = "+" | "-" | "|" | "^" .
mul_op     = "*" | "/" | "%" | "<<" | ">>" | "&" | "&^" .

unary_op   = "+" | "-" | "!" | "^" | "*" | "&" | "<-" .
*/

// Create a Binary node
//   @operator = * + - %/ / && || = ==
//   @operator =  and, or, "is not"
//  @lhArg, rhArg the left, right side of binary
func NewBinaryNode(operator lex.Token, lhArg, rhArg Node) *BinaryNode {
	//u.Debugf("NewBinaryNode: %v %v %v", lhArg, operator, rhArg)
	return &BinaryNode{Args: []Node{lhArg, rhArg}, Operator: operator}
}

func (m *BinaryNode) String() string {
	w := NewDefaultWriter()
	m.WriteDialect(w)
	return w.String()
}
func (m *BinaryNode) WriteDialect(w DialectWriter) {
	if m.negated {
		m.writeToString(w, "NOT ")
	} else {
		m.writeToString(w, "")
	}
}
func (m *BinaryNode) writeToString(w DialectWriter, negate string) {

	if m.Paren {
		io.WriteString(w, "(")
	}
	m.Args[0].WriteDialect(w)
	io.WriteString(w, " ")
	if len(negate) > 0 {
		switch m.Operator.T {
		case lex.TokenEqual, lex.TokenEqualEqual:
			io.WriteString(w, lex.TokenNE.String())
		case lex.TokenNE:
			io.WriteString(w, lex.TokenEqual.String())
		case lex.TokenGE:
			io.WriteString(w, lex.TokenLT.String())
		case lex.TokenGT:
			io.WriteString(w, lex.TokenLE.String())
		case lex.TokenLE:
			io.WriteString(w, lex.TokenGT.String())
		case lex.TokenLT:
			io.WriteString(w, lex.TokenGE.String())
		default:
			io.WriteString(w, negate)
			io.WriteString(w, m.Operator.V)
		}
	} else {
		io.WriteString(w, m.Operator.V)
	}

	io.WriteString(w, " ")
	m.Args[1].WriteDialect(w)
	if m.Paren {
		io.WriteString(w, ")")
	}
}

/*
Negation
I wanted to do negation on Binaries, but ended up not doing for now

ie, rewrite   NOT (X == "y")   =>  X != "y"

The general problem we ran into is that we lose some fidelity in collapsing
AST that is necessary for other evaluation run-times.

logically `NOT (X > y)` is NOT THE SAME AS  `(X <= y)   due to lack of existince of X

func (m *BinaryNode) ReverseNegation() bool {
	switch m.Operator.T {
	case lex.TokenEqualEqual:
		m.Operator.T = lex.TokenNE
		m.Operator.V = m.Operator.T.String()
	case lex.TokenNE:
		m.Operator.T = lex.TokenEqualEqual
		m.Operator.V = m.Operator.T.String()
	case lex.TokenLT:
		m.Operator.T = lex.TokenGE
		m.Operator.V = m.Operator.T.String()
	case lex.TokenLE:
		m.Operator.T = lex.TokenGT
		m.Operator.V = m.Operator.T.String()
	case lex.TokenGT:
		m.Operator.T = lex.TokenLE
		m.Operator.V = m.Operator.T.String()
	case lex.TokenGE:
		m.Operator.T = lex.TokenLT
		m.Operator.V = m.Operator.T.String()
	default:
		//u.Warnf("What, what is this?   %s", m)
		m.negated = !m.negated
		return true
	}
	return true
}
func (m *BinaryNode) Node() Node { return m }
func (m *BinaryNode) Negated() bool { return m.negated }
func (m *BinaryNode) StringNegate() string {
	w := NewDefaultWriter()
	m.WriteNegate(w)
	return w.String()
}
func (m *BinaryNode) WriteNegate(w DialectWriter) {
	switch m.Operator.T {
	case lex.TokenIN, lex.TokenIntersects, lex.TokenLike, lex.TokenContains:
		m.writeToString(w, "NOT ")
	default:
		m.writeToString(w, "")
	}
}
*/
func (m *BinaryNode) Validate() error {
	for _, n := range m.Args {
		if err := n.Validate(); err != nil {
			return err
		}
	}
	return nil
}
func (m *BinaryNode) NodePb() *NodePb {
	n := &BinaryNodePb{}
	n.Paren = m.Paren
	n.Op = int32(m.Operator.T)
	n.Args = []NodePb{*m.Args[0].NodePb(), *m.Args[1].NodePb()}
	return &NodePb{Bn: n}
}
func (m *BinaryNode) FromPB(n *NodePb) Node {
	return &BinaryNode{
		Operator: tokenFromInt(n.Bn.Op),
		Paren:    n.Bn.Paren,
		Args:     NodesFromNodesPb(n.Bn.Args),
	}
}
func (m *BinaryNode) Expr() *Expr {
	fe := &Expr{Op: strings.ToLower(m.Operator.V)}
	if len(m.Args) > 0 {
		fe.Args = ExprsFromNodes(m.Args)
	}
	if m.negated {
		return &Expr{Op: "not", Args: []*Expr{fe}}
	}
	return fe
}
func (m *BinaryNode) FromExpr(e *Expr) error {
	if e.Op == "" {
		return fmt.Errorf("unrecognized BinaryNode")
	}
	m.Operator = lex.TokenFromOp(e.Op)
	if len(e.Args) == 0 {
		return fmt.Errorf("Invalid BinaryNode, expected args %+v", e)
	}
	args, err := NodesFromExprs(e.Args)
	if err != nil {
		return err
	}
	m.Args = args
	return nil
}
func (m *BinaryNode) Equal(n Node) bool {
	if m == nil && n == nil {
		return true
	}
	if m == nil && n != nil {
		return false
	}
	if m != nil && n == nil {
		return false
	}
	if nt, ok := n.(*BinaryNode); ok {
		if nt.Operator.T != m.Operator.T {
			return false
		}
		if nt.Operator.V != m.Operator.V {
			if strings.ToLower(nt.Operator.V) != strings.ToLower(m.Operator.V) {
				return false
			}
		}
		if nt.Paren != m.Paren {
			return false
		}
		for i, arg := range nt.Args {
			if !arg.Equal(m.Args[i]) {
				return false
			}
		}
		return true
	}
	return false
}

// NewBooleanNode Create a boolean node
//   @operator = AND, OR
//  @args = nodes
func NewBooleanNode(operator lex.Token, args ...Node) *BooleanNode {
	//u.Debugf("NewBinaryNode: %v %v %v", lhArg, operator, rhArg)
	return &BooleanNode{Args: args, Operator: operator}
}

func (m *BooleanNode) ReverseNegation() bool {
	m.negated = !m.negated
	return true
}
func (m *BooleanNode) String() string {
	w := NewDefaultWriter()
	m.WriteDialect(w)
	return w.String()
}
func (m *BooleanNode) StringNegate() string {
	w := NewDefaultWriter()
	m.WriteNegate(w)
	return w.String()
}
func (m *BooleanNode) WriteNegate(w DialectWriter) {
	m.writeToString(w, "NOT ")
}
func (m *BooleanNode) WriteDialect(w DialectWriter) {
	if m.negated {
		m.writeToString(w, "NOT ")
	} else {
		m.writeToString(w, "")
	}

}
func (m *BooleanNode) writeToString(w DialectWriter, negate string) {
	if len(negate) > 0 {
		io.WriteString(w, negate)
	}
	io.WriteString(w, m.Operator.V)
	io.WriteString(w, " ( ")
	for i, n := range m.Args {
		if i != 0 {
			io.WriteString(w, ", ")
		}
		n.WriteDialect(w)
	}
	io.WriteString(w, " )")
}
func (m *BooleanNode) Node() Node {
	if len(m.Args) == 1 {
		if m.Negated() {
			nn, ok := m.Args[0].(NegateableNode)
			if ok {
				if nn.ReverseNegation() {
					return nn
				}
			}
			return NewUnary(m.Operator, m.Args[0])
		}
		return m.Args[0]
	}
	return m
}
func (m *BooleanNode) Negated() bool { return m.negated }
func (m *BooleanNode) Validate() error {
	for _, n := range m.Args {
		if err := n.Validate(); err != nil {
			return err
		}
	}
	return nil
}
func (m *BooleanNode) NodePb() *NodePb {
	n := &BooleanNodePb{}
	n.Op = int32(m.Operator.T)
	for _, arg := range m.Args {
		n.Args = append(n.Args, *arg.NodePb())
	}
	return &NodePb{Booln: n}
}
func (m *BooleanNode) FromPB(n *NodePb) Node {
	return &BooleanNode{
		Operator: tokenFromInt(n.Booln.Op),
		Args:     NodesFromNodesPb(n.Booln.Args),
	}
}
func (m *BooleanNode) Expr() *Expr {
	fe := &Expr{Op: strings.ToLower(m.Operator.V)}
	if len(m.Args) > 0 {
		fe.Args = ExprsFromNodes(m.Args)
	}
	if m.negated {
		return &Expr{Op: "not", Args: []*Expr{fe}}
	}
	return fe
}
func (m *BooleanNode) FromExpr(e *Expr) error {
	if e.Op == "" {
		return fmt.Errorf("unrecognized BooleanNode op")
	}
	m.Operator = lex.TokenFromOp(e.Op)
	if len(e.Args) == 0 {
		return fmt.Errorf("Invalid BooleanNode, expected args %+v", e)
	}
	args, err := NodesFromExprs(e.Args)
	if err != nil {
		return err
	}
	m.Args = args
	return nil
}
func (m *BooleanNode) Equal(n Node) bool {
	if m == nil && n == nil {
		return true
	}
	if m == nil && n != nil {
		return false
	}
	if m != nil && n == nil {
		return false
	}
	if nt, ok := n.(*BooleanNode); ok {
		if nt.Operator.T != m.Operator.T {
			return false
		}
		if nt.Operator.V != m.Operator.V {
			if strings.ToLower(nt.Operator.V) != strings.ToLower(m.Operator.V) {
				return false
			}
		}
		if len(m.Args) != len(nt.Args) {
			return false
		}
		for i, arg := range nt.Args {
			if !arg.Equal(m.Args[i]) {
				return false
			}
		}
		return true
	}
	return false
}

// Create a Tri node
//
//  @arg1 [NOT] BETWEEN @arg2 AND @arg3
//
func NewTriNode(operator lex.Token, arg1, arg2, arg3 Node) *TriNode {
	return &TriNode{Args: []Node{arg1, arg2, arg3}, Operator: operator}
}
func (m *TriNode) ReverseNegation() bool {
	m.negated = !m.negated
	return true
}
func (m *TriNode) String() string {
	w := NewDefaultWriter()
	m.writeToString(w, false)
	return w.String()
}
func (m *TriNode) StringNegate() string {
	w := NewDefaultWriter()
	m.writeToString(w, true)
	return w.String()
}
func (m *TriNode) WriteNegate(w DialectWriter) {
	m.writeToString(w, true)
}
func (m *TriNode) WriteDialect(w DialectWriter) {
	m.writeToString(w, false)
}
func (m *TriNode) writeToString(w DialectWriter, negate bool) {
	m.Args[0].WriteDialect(w)
	io.WriteString(w, " ")
	if negate {
		io.WriteString(w, "NOT ")
	}
	switch m.Operator.T {
	case lex.TokenBetween:
		io.WriteString(w, "BETWEEN ")
	}
	m.Args[1].WriteDialect(w)
	io.WriteString(w, " AND ")
	m.Args[2].WriteDialect(w)
}
func (m *TriNode) Node() Node    { return m }
func (m *TriNode) Negated() bool { return m.negated }
func (m *TriNode) Validate() error {
	for _, n := range m.Args {
		if err := n.Validate(); err != nil {
			return err
		}
	}
	return nil
}
func (m *TriNode) NodePb() *NodePb {
	n := &TriNodePb{Args: make([]NodePb, len(m.Args))}
	n.Op = int32(m.Operator.T)
	for i, arg := range m.Args {
		n.Args[i] = *arg.NodePb()
		//u.Debugf("TriNode NodePb: %T", arg)
	}
	return &NodePb{Tn: n}
}
func (m *TriNode) FromPB(n *NodePb) Node {
	return &TriNode{
		Operator: tokenFromInt(n.Tn.Op),
		Args:     NodesFromNodesPb(n.Tn.Args),
	}
}
func (m *TriNode) Expr() *Expr {
	fe := &Expr{Op: strings.ToLower(m.Operator.V)}
	if len(m.Args) > 0 {
		fe.Args = ExprsFromNodes(m.Args)
	}
	if m.negated {
		return &Expr{Op: "not", Args: []*Expr{fe}}
	}
	return fe
}
func (m *TriNode) FromExpr(e *Expr) error {
	if e.Op == "" {
		return fmt.Errorf("unrecognized TriNode no op")
	}
	m.Operator = lex.TokenFromOp(e.Op)
	if len(e.Args) == 0 {
		return fmt.Errorf("Invalid TriNode, expected args %+v", e)
	}
	if m.Operator.T == lex.TokenNil {
		return fmt.Errorf("Unrecognized op %v", e.Op)
	}
	args, err := NodesFromExprs(e.Args)
	if err != nil {
		return err
	}
	m.Args = args
	return nil
}
func (m *TriNode) Equal(n Node) bool {
	if m == nil && n == nil {
		return true
	}
	if m == nil && n != nil {
		return false
	}
	if m != nil && n == nil {
		return false
	}
	if nt, ok := n.(*TriNode); ok {
		if nt.Operator.T != m.Operator.T {
			return false
		}
		for i, arg := range nt.Args {
			if !arg.Equal(m.Args[i]) {
				return false
			}
		}
		return true
	}
	return false
}

// Unary nodes
//
//    NOT <expression>
//    ! <expression>
//    EXISTS <identity>
//    <identity> IS NOT NULL
//
func NewUnary(operator lex.Token, arg Node) Node {
	nn, ok := arg.(NegateableNode)
	switch operator.T {
	case lex.TokenNegate:
		if ok {
			nn.ReverseNegation()
			return nn.Node()
		}
	}

	// In the event we are adding a binary here, we might have
	// rewritten a little so lets make sure its interpreted/nested coorectly
	bn, isBinary := arg.(*BinaryNode)
	if isBinary {
		bn.Paren = true
	}

	return &UnaryNode{Arg: arg, Operator: operator}
}

func (m *UnaryNode) String() string {
	w := NewDefaultWriter()
	m.WriteDialect(w)
	return w.String()
}
func (m *UnaryNode) WriteDialect(w DialectWriter) {
	switch m.Operator.T {
	case lex.TokenNegate:
		if nn, ok := m.Arg.(NegateableNode); ok {
			nn.WriteNegate(w)
			return
		}
		io.WriteString(w, "NOT ")
		switch m.Arg.(type) {
		case *TriNode:
			io.WriteString(w, "(")
			m.Arg.WriteDialect(w)
			io.WriteString(w, ")")
		default:
			m.Arg.WriteDialect(w)
		}
	case lex.TokenExists:
		io.WriteString(w, "EXISTS ")
		m.Arg.WriteDialect(w)
	default:
		io.WriteString(w, m.Operator.V)
		io.WriteString(w, " (")
		m.Arg.WriteDialect(w)
		io.WriteString(w, ")")
	}
}
func (m *UnaryNode) Validate() error {
	return m.Arg.Validate()
}
func (m *UnaryNode) Node() Node { return m }
func (m *UnaryNode) NodePb() *NodePb {
	n := &UnaryNodePb{}
	n.Arg = *m.Arg.NodePb()
	n.Op = int32(m.Operator.T)
	return &NodePb{Un: n}
}
func (m *UnaryNode) FromPB(n *NodePb) Node {
	return &UnaryNode{
		Operator: tokenFromInt(n.Un.Op),
		Arg:      NodeFromNodePb(&n.Un.Arg),
	}
}
func (m *UnaryNode) Expr() *Expr {
	fe := &Expr{Op: strings.ToLower(m.Operator.V)}
	fe.Args = []*Expr{m.Arg.Expr()}
	return fe
}
func (m *UnaryNode) FromExpr(e *Expr) error {
	if e.Op == "" {
		return fmt.Errorf("unrecognized UnaryNode no op")
	}
	m.Operator = lex.TokenFromOp(e.Op)
	if m.Operator.T == lex.TokenNil {
		return fmt.Errorf("Unrecognized op %v", e.Op)
	}
	if len(e.Args) == 0 {
		return fmt.Errorf("Invalid UnaryNode, expected 1 args %+v", e)
	}
	if len(e.Args) > 1 {
		return fmt.Errorf("Invalid UnaryNode, expected 1 args %+v", e)
	}
	arg, err := NodeFromExpr(e.Args[0])
	if err != nil {
		return err
	}
	m.Arg = arg
	return nil
}
func (m *UnaryNode) Equal(n Node) bool {
	if m == nil && n == nil {
		return true
	}
	if m == nil && n != nil {
		return false
	}
	if m != nil && n == nil {
		return false
	}
	if nt, ok := n.(*UnaryNode); ok {
		if nt.Operator.T != m.Operator.T {
			return false
		}
		return m.Arg.Equal(nt.Arg)
	}
	return false
}

// Include nodes
//
//    NOT INCLUDE <identity>
//    ! INCLUDE <identity>
//    INCLUDE <identity>
//
func NewInclude(operator lex.Token, id *IdentityNode) *IncludeNode {
	return &IncludeNode{Identity: id, Operator: operator}
}

func (m *IncludeNode) String() string {
	w := NewDefaultWriter()
	m.WriteDialect(w)
	return w.String()
}
func (m *IncludeNode) WriteDialect(w DialectWriter) {
	if m.negated {
		io.WriteString(w, "NOT ")
	}
	io.WriteString(w, "INCLUDE ")
	m.Identity.WriteDialect(w)
}
func (m *IncludeNode) ReverseNegation() bool {
	m.negated = !m.negated
	return true
}
func (m *IncludeNode) StringNegate() string {
	w := NewDefaultWriter()
	m.WriteNegate(w)
	return w.String()
}
func (m *IncludeNode) WriteNegate(w DialectWriter) {
	if !m.negated { // double negation
		io.WriteString(w, "NOT")
	}
	io.WriteString(w, " INCLUDE ")
	m.Identity.WriteDialect(w)
}
func (m *IncludeNode) Validate() error { return nil }
func (m *IncludeNode) Negated() bool   { return m.negated }
func (m *IncludeNode) Node() Node      { return m }
func (m *IncludeNode) NodePb() *NodePb {
	n := &IncludeNodePb{}
	n.Identity = *m.Identity.IdentityPb()
	n.Op = int32(m.Operator.T)
	return &NodePb{Incn: n}
}
func (m *IncludeNode) FromPB(n *NodePb) Node {
	inid := n.Incn.Identity
	q := n.Incn.Identity.Quote
	return &IncludeNode{
		negated:  n.Incn.Negated,
		Operator: tokenFromInt(n.Incn.Op),
		Identity: &IdentityNode{Text: inid.Text, Quote: byte(*q)},
	}
}
func (m *IncludeNode) Expr() *Expr {
	fe := &Expr{Op: lex.TokenInclude.String()}
	fe.Args = []*Expr{m.Identity.Expr()}
	if m.negated {
		return &Expr{Op: "not", Args: []*Expr{fe}}
	}
	return fe
}
func (m *IncludeNode) FromExpr(e *Expr) error {
	if e.Op == "" {
		return fmt.Errorf("Invalid IncludeNode %+v", e)
	}
	m.Operator = lex.TokenFromOp(e.Op)
	if m.Operator.T == lex.TokenNil {
		return fmt.Errorf("Unrecognized op %v", e.Op)
	}
	if len(e.Args) == 0 {
		return fmt.Errorf("Invalid IncludeNode, expected 1 args %+v", e)
	}
	if len(e.Args) > 1 {
		return fmt.Errorf("Invalid IncludeNode, expected 1 args %+v", e)
	}
	arg, err := NodeFromExpr(e.Args[0])
	if err != nil {
		return err
	}
	in, ok := arg.(*IdentityNode)
	if !ok {
		return fmt.Errorf("Invalid IncludeNode, expected 1 Identity %+v", e)
	}
	m.Identity = in
	return nil
}
func (m *IncludeNode) Equal(n Node) bool {
	if m == nil && n == nil {
		return true
	}
	if m == nil && n != nil {
		return false
	}
	if m != nil && n == nil {
		return false
	}
	nt, ok := n.(*IncludeNode)
	if !ok {
		return false
	}
	if m.negated != nt.negated {
		return false
	}
	if nt.Operator.T != m.Operator.T {
		return false
	}
	return m.Identity.Equal(nt.Identity)
}

// Create an array of Nodes which is a valid node type for boolean IN operator
//
func NewArrayNode() *ArrayNode {
	return &ArrayNode{Args: make([]Node, 0)}
}
func NewArrayNodeArgs(args []Node) *ArrayNode {
	return &ArrayNode{Args: args}
}
func (m *ArrayNode) String() string {
	w := NewDefaultWriter()
	m.WriteDialect(w)
	return w.String()
}
func (m *ArrayNode) WriteDialect(w DialectWriter) {
	if m.wraptype == "[" {
		io.WriteString(w, "[")
	} else {
		io.WriteString(w, "(")
	}
	for i, arg := range m.Args {
		if i != 0 {
			io.WriteString(w, ", ")
		}
		arg.WriteDialect(w)
	}
	if m.wraptype == "[" {
		io.WriteString(w, "]")
	} else {
		io.WriteString(w, ")")
	}
}
func (m *ArrayNode) Validate() error {
	for _, n := range m.Args {
		if err := n.Validate(); err != nil {
			return err
		}
	}
	return nil
}
func (m *ArrayNode) Append(n Node) { m.Args = append(m.Args, n) }
func (m *ArrayNode) NodePb() *NodePb {
	n := &ArrayNodePb{Args: make([]NodePb, len(m.Args))}
	iv := int32(0)
	if m.wraptype != "" && len(m.wraptype) == 1 {
		iv = int32(m.wraptype[0])
	}
	n.Wrap = &iv
	for i, arg := range m.Args {
		n.Args[i] = *arg.NodePb()
	}
	return &NodePb{An: n}
}
func (m *ArrayNode) FromPB(n *NodePb) Node {
	return &ArrayNode{
		Args: NodesFromNodesPb(n.An.Args),
	}
}
func (m *ArrayNode) Expr() *Expr {
	fe := &Expr{}
	if len(m.Args) > 0 {
		fe.Args = ExprsFromNodes(m.Args)
	}
	return fe
}
func (m *ArrayNode) FromExpr(e *Expr) error {
	if len(e.Op) > 0 {
		return fmt.Errorf("Unrecognized expression %+v", e)
	}
	if len(e.Args) == 0 {
		return fmt.Errorf("Invalid ArrayNode No args %+v", e)
	}
	args, err := NodesFromExprs(e.Args)
	if err != nil {
		return err
	}
	m.Args = args
	return nil
}
func (m *ArrayNode) Equal(n Node) bool {
	if m == nil && n == nil {
		return true
	}
	if m == nil && n != nil {
		return false
	}
	if m != nil && n == nil {
		return false
	}
	if nt, ok := n.(*ArrayNode); ok {
		for i, arg := range nt.Args {
			if !arg.Equal(m.Args[i]) {
				return false
			}
		}
		return true
	}
	return false
}

// Node serialization helpers
func tokenFromInt(iv int32) lex.Token {
	t, ok := lex.TokenNameMap[lex.TokenType(iv)]
	if ok {
		return lex.Token{T: t.T, V: t.Kw}
	}
	return lex.Token{}
}

// Create a node from pb
func NodeFromPb(pb []byte) (Node, error) {
	n := &NodePb{}
	if err := proto.Unmarshal(pb, n); err != nil {
		return nil, err
	}
	return NodeFromNodePb(n), nil
}
func NodeFromNodePb(n *NodePb) Node {
	if n == nil {
		return nil
	}
	switch {
	case n.Bn != nil:
		var bn *BinaryNode
		return bn.FromPB(n)
	case n.Booln != nil:
		var bn *BooleanNode
		return bn.FromPB(n)
	case n.Un != nil:
		var un *UnaryNode
		return un.FromPB(n)
	case n.Fn != nil:
		var fn *FuncNode
		return fn.FromPB(n)
	case n.Tn != nil:
		var tn *TriNode
		return tn.FromPB(n)
	case n.An != nil:
		var an *ArrayNode
		return an.FromPB(n)
	case n.Nn != nil:
		var nn *NumberNode
		return nn.FromPB(n)
	case n.Vn != nil:
		var vn *ValueNode
		return vn.FromPB(n)
	case n.In != nil:
		var in *IdentityNode
		return in.FromPB(n)
	case n.Sn != nil:
		var sn *StringNode
		return sn.FromPB(n)
	case n.Incn != nil:
		var in *IncludeNode
		return in.FromPB(n)
	}
	return nil
}
func NodesFromNodesPbPtr(pb []*NodePb) []Node {
	nodes := make([]Node, len(pb))
	for i, pbn := range pb {
		nodes[i] = NodeFromNodePb(pbn)
	}
	return nodes
}

func NodesFromNodesPb(pb []NodePb) []Node {
	nodes := make([]Node, len(pb))
	for i, pbn := range pb {
		nodes[i] = NodeFromNodePb(&pbn)
	}
	return nodes
}

func NodesPbFromNodes(nodes []Node) []*NodePb {
	pbs := make([]*NodePb, len(nodes))
	for i, n := range nodes {
		pbs[i] = n.NodePb()
	}
	return pbs
}
func NodesEqual(n1, n2 Node) bool {
	switch n1t := n1.(type) {
	case *BinaryNode:
		if n2t, ok := n2.(*BinaryNode); ok {
			return n1t.Equal(n2t)
		}
	case *UnaryNode:

	case *FuncNode:

	case *TriNode:

	case *ArrayNode:

	case *NumberNode:

	case *ValueNode:

	case *IdentityNode:

	case *StringNode:

	}
	return false
}

func ExprsFromNodes(nodes []Node) []*Expr {
	ex := make([]*Expr, len(nodes))
	for i, n := range nodes {
		ex[i] = n.Expr()
	}
	return ex
}
func NodesFromExprs(args []*Expr) ([]Node, error) {
	nl := make([]Node, len(args))
	for i, e := range args {
		n, err := NodeFromExpr(e)
		if err != nil {
			return nil, err
		}
		nl[i] = n
	}
	return nl, nil
}
func NodeFromExpr(e *Expr) (Node, error) {
	if e == nil {
		return nil, fmt.Errorf("Nil expression?")
	}
	var n Node
	if e.Op != "" {
		/*
			// Logic, Expressions, Operators etc
			TokenMultiply:   {Kw: "*", Description: "Multiply"},
			TokenMinus:      {Kw: "-", Description: "-"},
			TokenPlus:       {Kw: "+", Description: "+"},
			TokenPlusPlus:   {Kw: "++", Description: "++"},
			TokenPlusEquals: {Kw: "+=", Description: "+="},
			TokenDivide:     {Kw: "/", Description: "Divide /"},
			TokenModulus:    {Kw: "%", Description: "Modulus %"},
			TokenEqual:      {Kw: "=", Description: "Equal"},
			TokenEqualEqual: {Kw: "==", Description: "=="},
			TokenNE:         {Kw: "!=", Description: "NE"},
			TokenGE:         {Kw: ">=", Description: "GE"},
			TokenLE:         {Kw: "<=", Description: "LE"},
			TokenGT:         {Kw: ">", Description: "GT"},
			TokenLT:         {Kw: "<", Description: "LT"},
			TokenIf:         {Kw: "if", Description: "IF"},
			TokenAnd:        {Kw: "&&", Description: "&&"},
			TokenOr:         {Kw: "||", Description: "||"},
			TokenLogicOr:    {Kw: "or", Description: "Or"},
			TokenLogicAnd:   {Kw: "and", Description: "And"},
			TokenIN:         {Kw: "in", Description: "IN"},
			TokenLike:       {Kw: "like", Description: "LIKE"},
			TokenNegate:     {Kw: "not", Description: "NOT"},
			TokenBetween:    {Kw: "between", Description: "between"},
			TokenIs:         {Kw: "is", Description: "IS"},
			TokenNull:       {Kw: "null", Description: "NULL"},
			TokenContains:   {Kw: "contains", Description: "contains"},
			TokenIntersects: {Kw: "intersects", Description: "intersects"},
		*/
		e.Op = strings.ToLower(e.Op)
		switch e.Op {
		case "expr":
			// udf
			n = &FuncNode{}
		case "and", "or":
			// bool
			n = &BooleanNode{}
		case "include":
			n = &IncludeNode{}
		case "not":
			// This is a special Case, it is possible its urnary
			// but in general we can collapse it
			n = &UnaryNode{}
		case "exists":
			n = &UnaryNode{}
		case "between":
			n = &TriNode{}
		case "=", "-", "+", "++", "+=", "/", "%", "==", "<=", "!=", ">=", ">", "<",
			"like", "contains", "intersects", "in":
			n = &BinaryNode{}
		}
		if n == nil {
			u.Warnf("unrecognized op? %v", e.Op)
			return nil, fmt.Errorf("Unknown op %v", e.Op)
		}
		err := n.FromExpr(e)
		if err != nil {
			return nil, err
		}

		//u.Debugf("%T  %s", n, n)

		// Negateable nodes possibly can be collapsed to simpler form
		nn, isNegateable := n.(NegateableNode)
		if isNegateable {
			return nn.Node(), nil
		}

		return n, nil
	}
	if e.Identity != "" {
		n = &IdentityNode{}
		return n, n.FromExpr(e)
	}
	if e.Value != "" {
		n = &StringNode{}
		return n, n.FromExpr(e)
	}
	if len(e.Args) > 0 {
		n = &ArrayNode{}
		return n, n.FromExpr(e)
	}
	return nil, fmt.Errorf("Unrecognized expression %+v", e)
}<|MERGE_RESOLUTION|>--- conflicted
+++ resolved
@@ -1042,11 +1042,7 @@
 
 	if m.HasLeftRight() {
 		if IdentityMaybeQuote('`', m.left) != m.left {
-<<<<<<< HEAD
-			u.LogThrottle(u.WARN, 10, "This will NOT round-trip  l:%q  r:%q  original:%q text:%q", m.left, m.right, m.original, m.Text)
-=======
 			//u.Warnf("This will NOT round-trip  l:%q  r:%q  original:%q text:%q", m.left, m.right, m.original, m.Text)
->>>>>>> 0cec9ab8
 		}
 		return &Expr{Identity: fmt.Sprintf("%s.%s", m.left, m.right)}
 	}
