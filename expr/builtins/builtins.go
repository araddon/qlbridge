--- conflicted
+++ resolved
@@ -208,13 +208,9 @@
 
 //  Not:   urnary negation function
 //
-<<<<<<< HEAD
-//      not(eq(item,5))
-=======
 //      not(eq(5,5)) => false, true
 //      not(eq("false")) => false, true
 //
->>>>>>> 7d281977
 func NotFunc(ctx expr.EvalContext, item value.Value) (value.BoolValue, bool) {
 	boolVal, ok := value.ToBool(item.Rv())
 	if ok {
