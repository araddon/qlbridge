--- conflicted
+++ resolved
@@ -61,10 +61,10 @@
 	}
 	// SQL Select statement
 	SqlSelect struct {
-<<<<<<< HEAD
 		Db        string       // If provided a use "dbname"
 		Raw       string       // full original raw statement
 		Star      bool         // for select * from ...
+		Distinct  bool         // Distinct flag?
 		Columns   Columns      // An array (ordered) list of columns
 		From      []*SqlSource // From, Join
 		Into      *SqlInto     // Into "table"
@@ -78,24 +78,6 @@
 		With      u.JsonHelper // Non-Standard SQL for properties/config info, similar to Cassandra with, purse json
 		proj      *Projection  // Projected fields
 		finalized bool
-=======
-		Db       string       // If provided a use "dbname"
-		Raw      string       // full original raw statement
-		Star     bool         // for select * from ...
-		Distinct bool         // Distinct flag?
-		Columns  Columns      // An array (ordered) list of columns
-		From     []*SqlSource // From, Join
-		Into     *SqlInto     // Into "table"
-		Where    *SqlWhere    // Expr Node, or *SqlSelect
-		Having   Node         // Filter results
-		GroupBy  Columns
-		OrderBy  Columns
-		Limit    int
-		Offset   int
-		Alias    string       // Non-Standard sql, alias/name of sql another way of expression Prepared Statement
-		With     u.JsonHelper // Non-Standard SQL for properties/config info, similar to Cassandra with, purse json
-		proj     *Projection  // Projected fields
->>>>>>> 236385c4
 	}
 	// Source is a table name, sub-query, or join as used in
 	// SELECT <columns> FROM <SQLSOURCE>
@@ -515,25 +497,24 @@
 func (m *SqlSelect) NodeType() NodeType                          { return SqlSelectNodeType }
 func (m *SqlSelect) Type() reflect.Value                         { return nilRv }
 func (m *SqlSelect) String() string {
+
 	buf := bytes.Buffer{}
-<<<<<<< HEAD
-	buf.WriteString("SELECT ")
-	m.Columns.writeBuf(&buf)
-=======
-
 	buf.WriteString("SELECT ")
 	if m.Distinct {
 		buf.WriteString("DISTINCT ")
 	}
-	buf.WriteString(m.Columns.String())
->>>>>>> 236385c4
+	m.Columns.writeBuf(&buf)
 	if m.Into != nil {
 		buf.WriteString(fmt.Sprintf(" INTO %v", m.Into))
 	}
 	if m.From != nil {
 		buf.WriteString(" FROM")
-		for _, from := range m.From {
-			buf.WriteByte(' ')
+		for i, from := range m.From {
+			if i == 0 {
+				buf.WriteByte(' ')
+			} else {
+				buf.Write([]byte("\n\t"))
+			}
 			from.writeBuf(&buf)
 		}
 	}
@@ -774,6 +755,7 @@
 	//   Jointype                Op
 	//  INNER JOIN orders AS o 	ON
 	if int(m.JoinType) != 0 {
+		u.Debugf("joinType: %v", m.JoinType.String())
 		buf.WriteString(strings.ToTitle(m.JoinType.String()))
 		buf.WriteByte(' ')
 	}
