// Package schema implements core Relational Algrebra schema objects such as Table,
// Schema, DataSource, Fields, Headers, Index.
package schema

import (
	"bytes"
	"database/sql/driver"
	"encoding/json"
	"fmt"
	"sort"
	"strings"
	"sync"
	"time"

	u "github.com/araddon/gou"
	"github.com/golang/protobuf/proto"

	"github.com/araddon/qlbridge/expr"
	"github.com/araddon/qlbridge/value"
)

var (
	// SchemaRefreshInterval default schema Refresh Interval
	SchemaRefreshInterval = -time.Minute * 5

	// Static list of common field names for describe header on Show, Describe
	EngineFullCols       = []string{"Engine", "Support", "Comment", "Transactions", "XA", "Savepoints"}
	ProdedureFullCols    = []string{"Db", "Name", "Type", "Definer", "Modified", "Created", "Security_type", "Comment", "character_set_client ", "collation_connection", "Database Collation"}
	DescribeFullCols     = []string{"Field", "Type", "Collation", "Null", "Key", "Default", "Extra", "Privileges", "Comment"}
	DescribeFullColMap   = map[string]int{"Field": 0, "Type": 1, "Collation": 2, "Null": 3, "Key": 4, "Default": 5, "Extra": 6, "Privileges": 7, "Comment": 8}
	DescribeCols         = []string{"Field", "Type", "Null", "Key", "Default", "Extra"}
	DescribeColMap       = map[string]int{"Field": 0, "Type": 1, "Null": 2, "Key": 3, "Default": 4, "Extra": 5}
	ShowTableColumns     = []string{"Table", "Table_Type"}
	ShowVariablesColumns = []string{"Variable_name", "Value"}
	ShowDatabasesColumns = []string{"Database"}
	ShowTableColumnMap   = map[string]int{"Table": 0}
	ShowIndexCols        = []string{"Table", "Non_unique", "Key_name", "Seq_in_index", "Column_name", "Collation", "Cardinality", "Sub_part", "Packed", "Null", "Index_type", "Index_comment"}
	DescribeFullHeaders  = NewDescribeFullHeaders()
	DescribeHeaders      = NewDescribeHeaders()

	// Enforce interfaces
	_ SourceTableColumn = (*Table)(nil)

	// Enforce field as a message
	_ Message = (*Field)(nil)

	// InMemApplyer must implement Applyer
	_ Applyer = (*InMemApplyer)(nil)

	// Enforce proto marshalling
	_ proto.Marshaler   = (*Schema)(nil)
	_ proto.Unmarshaler = (*Schema)(nil)
	_ proto.Marshaler   = (*Table)(nil)
	_ proto.Unmarshaler = (*Table)(nil)
	_ proto.Marshaler   = (*Field)(nil)
	_ proto.Unmarshaler = (*Field)(nil)
)

const (
	// NoNulls defines if we allow nulls
	NoNulls = false
	// AllowNulls ?
	AllowNulls = true
)

type (
	// DialectWriter knows how to format the schema output specific to a dialect
	// such as postgres, mysql, bigquery all have different identity, value escape characters.
	DialectWriter interface {
		// Dialect ie "mysql", "postgres", "cassandra", "bigquery"
		Dialect() string
		Table(tbl *Table) string
		FieldType(t value.ValueType) string
	}

	// Alter interface for schema storage sources
	Alter interface {
		// DropTable drop given table
		DropTable(table string) error
	}

	// Schema defines the structure of a database Schema (set of tables, indexes, etc).
	// It is a "Virtual" Schema and may have multiple different backing sources.
	// - Multiple DataSource(s) (each may be discrete source type such as mysql, elasticsearch, etc)
	// - each schema supplies tables to the virtual table pool
	// - each table name across schemas must be unique (or aliased)
	Schema struct {
		SchemaPb
		DS           Source             // This datasource Interface
		InfoSchema   *Schema            // represent this Schema as sql schema like "information_schema"
		SchemaRef    *Schema            // IF this is infoschema, the schema it refers to
		parent       *Schema            // parent schema (optional) if nested.
		schemas      map[string]*Schema // map[schema-name]:Children Schemas
		tableSchemas map[string]*Schema // Tables to schema map for parent/child
		tableMap     map[string]*Table  // Tables and their field info, flattened from all child schemas
		tableNames   []string           // List Table names, flattened all schemas into one list
		mu           sync.RWMutex       // lock for schema mods
	}

	// Table represents traditional definition of Database Table.  It belongs to a Schema
	// and can be used to create a Datasource used to read this table.
	Table struct {
		TablePb
		Fields         []*Field          // List of Fields, in order
		FieldPositions map[string]int    // Maps name of column to ordinal position in array of []driver.Value's
		FieldMap       map[string]*Field // Map of Field-name -> Field
		Schema         *Schema           // The schema this is member of
		Source         Source            // The source
		cols           []string          // array of column names
		rows           [][]driver.Value
	}

	// Field Describes the column info, name, data type, defaults, index, null
	// - dialects (mysql, mongo, cassandra) have their own descriptors for these,
	//   so this is generic meant to be converted to Frontend at runtime
	Field struct {
		FieldPb
		row []driver.Value // memoized values of this fields descriptors for describe
	}
	// FieldData is the byte value of a "Described" field ready to write to the wire so we don't have
	// to continually re-serialize it.
	FieldData []byte

	/*
		// ConfigSchema is the config block for Schema, the data-sources
		// that make up this Virtual Schema.  Must have a name and list
		// of sources to include.
		ConfigSchema struct {
			Name    string   `json:"name"`    // Virtual Schema Name, must be unique
			Sources []string `json:"sources"` // List of sources , the names of the "Db" in source
			//ConfigNode []string `json:"-"`       // List of backend Servers
		}

		// ConfigSource are backend datasources ie : storage/database/csvfiles
		// Each represents a single source type/config.  May belong to more
		// than one schema.
		ConfigSource struct {
			Name         string            `json:"name"`            // Name
			Schema       string            `json:"schema"`          // Schema Name if different than Name, will join existing schema
			SourceType   string            `json:"type"`            // [mysql,elasticsearch,csv,etc] Name in DataSource Registry
			TablesToLoad []string          `json:"tables_to_load"`  // if non empty, only load these tables
			TableAliases map[string]string `json:"table_aliases"`   // convert underlying table names to friendly ones
			Nodes        []*ConfigNode     `json:"nodes"`           // List of nodes
			Hosts        []string          `json:"hosts"`           // List of hosts, replaces older "nodes"
			Settings     map[string]string `json:"settings"`        // Arbitrary settings specific to each source type
			Partitions   []*TablePartition `json:"partitions"`      // List of partitions per table (optional)
			PartitionCt  uint32            `json:"partition_count"` // Instead of array of per table partitions, raw partition count
		}

		// ConfigNode are Servers/Services, ie a running instance of said Source
		// - each must represent a single source type
		// - normal use is a server, describing partitions of servers
		// - may have arbitrary config info in Settings.
		ConfigNode struct {
			Name     string            `json:"name"`     // Name of this Node optional
			Source   string            `json:"source"`   // Name of source this node belongs to
			Address  string            `json:"address"`  // host/ip
			Settings map[string]string `json:"settings"` // Arbitrary settings
		}
	*/
)

// NewSchema create a new empty schema with given name.
func NewSchema(schemaName string) *Schema {
	return NewSchemaSource(schemaName, nil)
}

// NewInfoSchema create a new empty schema with given name.
func NewInfoSchema(schemaName string, s *Schema) *Schema {
	is := NewSchemaSource(schemaName, nil)
	is.InfoSchema = is
	is.SchemaRef = s
	return is
}

// NewSchemaSource create a new empty schema with given name and source.
func NewSchemaSource(schemaName string, ds Source) *Schema {
	m := &Schema{
		SchemaPb: SchemaPb{Name: strings.ToLower(schemaName)},
		DS:       ds,
	}
	m.initMaps()
	return m
}
func (m *Schema) initMaps() {
	m.schemas = make(map[string]*Schema)
	m.tableMap = make(map[string]*Table)
	m.tableSchemas = make(map[string]*Schema)
	m.tableNames = make([]string, 0)
}

// Tables gets list of all tables for this schema.
func (m *Schema) Tables() []string { return m.tableNames }

// Table gets Table definition for given table name
func (m *Schema) Table(tableIn string) (*Table, error) {

	tableName := strings.ToLower(tableIn)

	m.mu.RLock()
	defer m.mu.RUnlock()

	tbl, ok := m.tableMap[tableName]
	if ok && tbl != nil {
		return tbl, nil
	}

	// Lets see if it is   `schema`.`table` format
	ns, tableName, ok := expr.LeftRight(tableName)
	if ok {
		if m.Name != ns {
			return nil, fmt.Errorf("Could not find that table: %v", tableIn)
		}
		tbl, ok = m.tableMap[tableName]
		if ok && tbl != nil {
			return tbl, nil
		}
	}

	if m.SchemaRef != nil {
		return m.SchemaRef.Table(tableIn)
	}
	return nil, fmt.Errorf("Could not find that table: %v", tableIn)
}

// OpenConn get a connection from this schema by table name.
func (m *Schema) OpenConn(tableName string) (Conn, error) {
	tableName = strings.ToLower(tableName)
	m.mu.RLock()
	defer m.mu.RUnlock()
	sch, ok := m.tableSchemas[tableName]
	if !ok || sch == nil || sch.DS == nil {
		//u.WarnT(10)
		return nil, fmt.Errorf("Could not find a DataSource for that table %q", tableName)
	}

	conn, err := sch.DS.Open(tableName)
	if err != nil {
		return nil, err
	}
	if conn == nil {
		return nil, fmt.Errorf("Could not establish a connection for %v", tableName)
	}
	return conn, nil
}

// Schema Find a child Schema for given schema name,
func (m *Schema) Schema(schemaName string) (*Schema, error) {
	// We always lower-case schema names
	schemaName = strings.ToLower(schemaName)
	m.mu.RLock()
	defer m.mu.RUnlock()
	child, ok := m.schemas[schemaName]
	if ok && child != nil && child.DS != nil {
		return child, nil
	}
	return nil, fmt.Errorf("Could not find a Schema by that name %q", schemaName)
}

// SchemaForTable Find a Schema for given Table
func (m *Schema) SchemaForTable(tableName string) (*Schema, error) {

	// We always lower-case table names
	tableName = strings.ToLower(tableName)

	if m.Name == "schema" {
		return m, nil
	}

	m.mu.RLock()
	ss, ok := m.tableSchemas[tableName]
	m.mu.RUnlock()
	if ok && ss != nil && ss.DS != nil {
		return ss, nil
	}

	u.Warnf("%p schema.SchemaForTable: no source!!!! schema=%q table=%q", m, m.Name, tableName)

	return nil, ErrNotFound
}

// Equal check deep equality.
func (m *Schema) Equal(s *Schema) bool {
	if m == nil && s == nil {
		u.Warnf("wtf1")
		return true
	}
	if m == nil && s != nil {
		u.Warnf("wtf2")
		return false
	}
	if m != nil && s == nil {
		u.Warnf("wtf3")
		return false
	}
	if m.Name != s.Name {
		u.Warnf("name %q != %q", m.Name, s.Name)
		return false
	}
	if len(m.tableNames) != len(s.tableNames) {
		return false
	}
	if len(m.tableMap) != len(s.tableMap) {
		return false
	}
	for k, mt := range m.tableMap {
		if st, ok := s.tableMap[k]; !ok || !mt.Equal(st) {
			return false
		}
	}
	return true
}

// Marshal this Schema as protobuf
func (m *Schema) Marshal() ([]byte, error) {
	m.SchemaPb.Tables = make(map[string]*TablePb, len(m.tableMap))
	//u.Debugf("tableMap: %#v", m)
	for k, t := range m.tableMap {
		m.SchemaPb.Tables[k] = &t.TablePb
		u.Infof("%p source=%T table %#v", t, t.Source, t.TablePb)
		u.Infof("%#v", t.Fields)
		u.Infof("table cols? %#v", t)
		for _, f := range t.TablePb.Fieldpbs {
			u.Debugf("%q %+v", t.Name, f)
		}
	}
	if m.Conf == nil {
		m.Conf = &ConfigSource{}
		if m.DS != nil {
			m.Conf.Type = m.DS.Type()
		}
	}
	u.Warnf("schema tables %#v", m.SchemaPb.Tables)
	return proto.Marshal(&m.SchemaPb)
}

// Unmarshal the protobuf bytes into a Schema.
func (m *Schema) Unmarshal(data []byte) error {
	//u.Infof("in Schema Unmarshal %s", string(data))
	m.initMaps()
	err := proto.Unmarshal(data, &m.SchemaPb)
	if err != nil {
		u.Errorf("%v", err)
		return err
	}
	/*
		Schema struct {
			SchemaPb
			Conf         *ConfigSource      // source configuration
			DS           Source             // This datasource Interface
			InfoSchema   *Schema            // represent this Schema as sql schema like "information_schema"
			SchemaRef    *Schema            // IF this is infoschema, the schema it refers to
			parent       *Schema            // parent schema (optional) if nested.
			schemas      map[string]*Schema // map[schema-name]:Children Schemas
			tableSchemas map[string]*Schema // Tables to schema map for parent/child
			tableMap     map[string]*Table  // Tables and their field info, flattened from all child schemas
			tableNames   []string           // List Table names, flattened all schemas into one list
			mu           sync.RWMutex       // lock for schema mods
		}
	*/

	for k, tbl := range m.SchemaPb.Tables {
		m.tableNames = append(m.tableNames, k)
		t := &Table{TablePb: *tbl}
		t.initPb()
		m.tableMap[k] = t
		u.Infof("found table %v", k)
	}

	return nil
}

// Discovery is introspect tables in sources to create schema.
func (m *Schema) Discovery() error {
	m.mu.Lock()
	defer m.mu.Unlock()
	return m.refreshSchemaUnlocked()
}

// addChildSchema add a child schema to this one.  Schemas can be tree-in-nature
// with schema of multiple backend datasources being combined into parent Schema, but each
// child has their own unique defined schema.
func (m *Schema) addChildSchema(child *Schema) error {
	m.mu.Lock()
	defer m.mu.Unlock()
	m.schemas[child.Name] = child
	child.parent = m
	child.mu.RLock()
	defer child.mu.RUnlock()
	for _, tbl := range child.tableMap {
		if err := m.addTable(tbl); err != nil {
			return err
		}
	}
	return nil
}

func (m *Schema) refreshSchemaUnlocked() error {

	//u.WarnT(20)
	if m.DS != nil {
		for _, tableName := range m.DS.Tables() {
			//u.Debugf("%p:%s  DS T:%T table name %s", m, m.Name, m.DS, tableName)
			if err := m.loadTable(tableName); err != nil {
				if tableName == "columns" {
					continue
				}
				u.Errorf("Could not load table %q err=%v", tableName, err)
				return err
			}
		}
	}

	for _, ss := range m.schemas {
		//u.Infof("schema  %p:%s", ss, ss.Name)
		if err := ss.refreshSchemaUnlocked(); err != nil {
			u.Errorf("Could not load schema %q err=%v", ss.Name, err)
			return err
		}
		for tableName, tbl := range ss.tableMap {
			//u.Debugf("s:%p ss:%p add table name %s  tbl:%#v", m, ss, tableName, tbl)
			if err := m.addTable(tbl); err != nil {
				if tableName == "columns" {
					continue
				}
				u.Errorf("Could not load table %q err=%v", tableName, err)
				return err
			}
		}
	}
	return nil
}

func (m *Schema) addTable(tbl *Table) error {

	//u.Infof("table P %p add table: %v partitionct:%v conf:%+v cols:%v", tbl, tbl.Name, tbl.PartitionCt, m.Conf, tbl.Columns())

	if err := tbl.init(m); err != nil {
		u.Warnf("could not init table %v err=%v", tbl, err)
		return err
	}

	if _, exists := m.tableMap[tbl.Name]; !exists {
		m.tableNames = append(m.tableNames, tbl.Name)
		sort.Strings(m.tableNames)
	}
	m.tableMap[tbl.Name] = tbl
	m.tableSchemas[tbl.Name] = m
	return nil
}

func (m *Schema) loadTable(tableName string) error {

	//u.Infof("%p schema.%v loadTable(%q)", m, m.Name, tableName)

	if m.DS == nil {
		u.Warnf("no DS for %q", tableName)
		return nil
	}

	// Getting table from Source will ensure the table-schema is fresh/good
	tbl, err := m.DS.Table(tableName)
	if err != nil {
		//u.Warnf("could not get table %q", tableName)
		return err
	}
	if tbl == nil {
		u.Warnf("empty table %q", tableName)
		return ErrNotFound
	}
	//u.Warnf("DS T: %T  table=%q tablePB: %#v", m.DS, tbl.Name, tbl.TablePb.Fieldpbs)
	return m.addTable(tbl)
}

func (m *Schema) dropTable(tbl *Table) error {

	ts := m.tableSchemas[tbl.Name]
	if ts != nil {
		if as, ok := ts.DS.(Alter); ok {
			if err := as.DropTable(tbl.Name); err != nil {
				u.Errorf("could not drop table %v err=%v", tbl.Name, err)
				return err
			}
		}
	}

	delete(m.tableMap, tbl.Name)
	delete(m.tableSchemas, tbl.Name)
	tl := make([]string, 0, len(m.tableNames))
	for tn, _ := range m.tableMap {
		tl = append(tl, tn)
	}
	m.tableNames = tl
	sort.Strings(m.tableNames)

	if salter, ok := m.InfoSchema.DS.(Alter); ok {
		err := salter.DropTable(tbl.Name)
		if err != nil {
			u.Warnf("err %v", err)
			return err
		}
	}

	return nil
}

// NewTable create a new table for a schema.
func NewTable(table string) *Table {
	tpb := TablePb{
		Name:         strings.ToLower(table),
		NameOriginal: table,
	}
	t := &Table{
		TablePb:  tpb,
		Fields:   make([]*Field, 0),
		FieldMap: make(map[string]*Field),
	}
	return t
}
func (m *Table) init(s *Schema) error {
	m.Schema = s
	if s == nil {
		u.Warnf("No Schema for table %q?", m.Name)
		return nil
	}
	// Assign partitions
	if s.Conf != nil && s.Conf.PartitionCt > 0 {
		m.PartitionCt = uint32(s.Conf.PartitionCt)
	} else if s.Conf != nil {
		for _, pt := range s.Conf.Partitions {
			if m.Name == pt.Table && m.Partition == nil {
				m.Partition = pt
			}
		}
	}
	return nil
}

// HasField does this table have given field/column?
func (m *Table) HasField(name string) bool {
	if _, ok := m.FieldMap[name]; ok {
		return true
	}
	return false
}

// FieldsAsMessages get list of all fields as interface Message
// used in schema as sql "describe table"
func (m *Table) FieldsAsMessages() []Message {
	msgs := make([]Message, len(m.Fields))
	for i, f := range m.Fields {
		msgs[i] = f
	}
	return msgs
}

// AddField register a new field
func (m *Table) AddField(fld *Field) {
	found := false
	for i, curFld := range m.Fields {
		if curFld.Name == fld.Name {
			found = true
			m.Fields[i] = fld
			break
		}
	}
	if !found {
		fld.Position = uint64(len(m.Fields))
		m.Fields = append(m.Fields, fld)
		m.Fieldpbs = append(m.Fieldpbs, &fld.FieldPb)
	}
	m.FieldMap[fld.Name] = fld
	// Fieldpbs

}

// AddFieldType describe and register a new column
func (m *Table) AddFieldType(name string, valType value.ValueType) {
	// NewFieldBase(name string, valType value.ValueType, size int, desc string)
	// &Field{FieldPb: FieldPb{Type: uint32(valType), Name: name}}
	m.AddField(NewFieldBase(name, valType, 255, name))
}

// Column get the Underlying data type.
func (m *Table) Column(col string) (value.ValueType, bool) {
	f, ok := m.FieldMap[col]
	if ok {
		return f.ValueType(), true
	}
	f, ok = m.FieldMap[strings.ToLower(col)]
	if ok {
		return f.ValueType(), true
	}
	return value.UnknownType, false
}

// SetColumns Explicityly set column names.
func (m *Table) SetColumns(cols []string) {
	m.FieldPositions = make(map[string]int, len(cols))
	for idx, col := range cols {
		//col = strings.ToLower(col)
		m.FieldPositions[col] = idx
		cols[idx] = col
	}
	m.cols = cols
}

// SetColumnsFromFields Explicityly set column names from fields.
func (m *Table) SetColumnsFromFields() {
	m.FieldPositions = make(map[string]int, len(m.Fields))
	cols := make([]string, len(m.Fields))
	for idx, f := range m.Fields {
		col := strings.ToLower(f.Name)
		m.FieldPositions[col] = idx
		cols[idx] = col
	}
	m.cols = cols
}

// Columns list of all column names.
func (m *Table) Columns() []string { return m.cols }

// AsRows return all fields suiteable as list of values for Describe/Show statements.
func (m *Table) AsRows() [][]driver.Value {
	if len(m.rows) > 0 {
		return m.rows
	}
	m.rows = make([][]driver.Value, len(m.Fields))
	for i, f := range m.Fields {
		m.rows[i] = f.AsRow()
	}
	return m.rows
}

// SetRows set rows aka values for this table.  Used for schema/testing.
func (m *Table) SetRows(rows [][]driver.Value) {
	m.rows = rows
}

// FieldNamesPositions List of Field Names and ordinal position in Column list
func (m *Table) FieldNamesPositions() map[string]int { return m.FieldPositions }

// AddContext add key/value pairs to context (settings, metatadata).
func (m *Table) AddContext(key, value string) {
	if len(m.Context) == 0 {
		m.Context = make(map[string]string)
	}
	m.Context[key] = value
}

// Equal deep equality check for Table.
func (m *Table) Equal(t *Table) bool {
	if m == nil && t == nil {
		u.Warnf("wtf1")
		return true
	}
	if m == nil && t != nil {
		u.Warnf("wtf2")
		return false
	}
	if m != nil && t == nil {
		u.Warnf("wtf3")
		return false
	}
	if len(m.cols) != len(t.cols) {
		u.Warnf("wtf4")
		return false
	}
	for i, col := range m.cols {
		if t.cols[i] != col {
			u.Warnf("wtf4b")
			return false
		}
	}
	if (m.Source != nil && t.Source == nil) || (m.Source == nil && t.Source != nil) {
		if fmt.Sprintf("%T", m.Source) != fmt.Sprintf("%T", t.Source) {
			u.Warnf("wtf5 source type")
		}
		u.Warnf("wtf5")
		return false
	}
	/*
		Table struct {
			TablePb
			Fields         []*Field          // List of Fields, in order
			FieldPositions map[string]int    // Maps name of column to ordinal position in array of []driver.Value's
			FieldMap       map[string]*Field // Map of Field-name -> Field
			Schema         *Schema           // The schema this is member of
			Source         Source            // The source
			cols           []string          // array of column names
			rows           [][]driver.Value
		}
	*/
	if len(m.Fields) != len(t.Fields) {
		u.Warnf("wtf8")
		return false
	}
	for i, f := range m.Fields {
		if !f.Equal(t.Fields[i]) {
			u.Warnf("wtf8b")
			return false
		}
	}
	if len(m.FieldPositions) != len(t.FieldPositions) {
		u.Warnf("wtf9")
		return false
	}
	for k, v := range m.FieldPositions {
		if t.FieldPositions[k] != v {
			u.Warnf("wtf9b")
			return false
		}
	}
	if len(m.FieldMap) != len(t.FieldMap) {
		u.Warnf("wtf10")
		return false
	}
	if !m.TablePb.Equal(&t.TablePb) {
		return false
	}
	return true
}

// Equal deep equality check for TablePb.
func (m *TablePb) Equal(t *TablePb) bool {
	if m == nil && t == nil {
		u.Warnf("wtf1")
		return true
	}
	if m == nil && t != nil {
		u.Warnf("wtf2")
		return false
	}
	if m != nil && t == nil {
		u.Warnf("wtf3")
		return false
	}
	if m.Name != t.Name {
		u.Warnf("name %q != %q", m.Name, t.Name)
		return false
	}
	if m.NameOriginal != t.NameOriginal {
		u.Warnf("NameOriginal %q != %q", m.NameOriginal, t.NameOriginal)
		return false
	}
	if m.Parent != t.Parent {
		u.Warnf("Parent %q != %q", m.Parent, t.Parent)
		return false
	}
	if m.Charset != t.Charset {
		u.Warnf("Charset %q != %q", m.Charset, t.Charset)
		return false
	}
	if !m.Partition.Equal(t.Partition) {
		u.Warnf("partion")
		return false
	}
	if m.Charset != t.Charset {
		u.Warnf("Charset %q != %q", m.Charset, t.Charset)
		return false
	}
	if m.PartitionCt != t.PartitionCt {
		u.Warnf("PartitionCt %q != %q", m.PartitionCt, t.PartitionCt)
		return false
	}
	if len(m.Indexes) != len(t.Indexes) {
		return false
	}
	for i, idx := range m.Indexes {
		if !idx.Equal(t.Indexes[i]) {
			return false
		}
	}
	if len(m.Context) != len(t.Context) {
		return false
	}
	for k, mv := range m.Context {
		if tv, ok := t.Context[k]; !ok || mv != tv {
			return false
		}
	}
	/*
		type TablePb struct {
			// Name of table lowercased
			Name string `protobuf:"bytes,1,opt,name=name,proto3" json:"name,omitempty"`
			// Name of table (not lowercased)
			NameOriginal string `protobuf:"bytes,2,opt,name=nameOriginal,proto3" json:"nameOriginal,omitempty"`
			// some dbs are more hiearchical (table-column-family)
			Parent string `protobuf:"bytes,3,opt,name=parent,proto3" json:"parent,omitempty"`
			// Character set, default = utf8
			Charset uint32 `protobuf:"varint,4,opt,name=charset,proto3" json:"charset,omitempty"`
			// Partitions in this table, optional may be empty
			Partition *TablePartition `protobuf:"bytes,5,opt,name=partition" json:"partition,omitempty"`
			// Partition Count
			PartitionCt uint32 `protobuf:"varint,6,opt,name=PartitionCt,proto3" json:"PartitionCt,omitempty"`
			// List of indexes for this table
			Indexes []*Index `protobuf:"bytes,7,rep,name=indexes" json:"indexes,omitempty"`
			// context is additional arbitrary map values
			Context map[string]string `protobuf:"bytes,8,rep,name=context" json:"context,omitempty" protobuf_key:"bytes,1,opt,name=key,proto3" protobuf_val:"bytes,2,opt,name=value,proto3"`
			// List of Fields, in order
			Fieldpbs []*FieldPb `protobuf:"bytes,9,rep,name=fieldpbs" json:"fieldpbs,omitempty"`
		}
	*/
	if len(m.Fieldpbs) != len(t.Fieldpbs) {
		u.Warnf("Fieldpbs")
		return false
	}
	for i, f := range m.Fieldpbs {
		if !f.Equal(t.Fieldpbs[i]) {
			return false
		}
	}
	return true
}

// Marshal this Table as protobuf
func (m *Table) Marshal() ([]byte, error) {
	sourceType := ""
	if m.Source != nil {
		sourceType = m.Source.Type()
	}
	u.Warnf("Table.Marshal() %q source.Type=%q fieldpbct=%v  cols=%v", m.Name, sourceType, len(m.TablePb.Fieldpbs), m.cols)
	return proto.Marshal(&m.TablePb)
}

// Unmarshal this protbuf bytes into a Table
func (m *Table) Unmarshal(data []byte) error {
	if err := proto.Unmarshal(data, &m.TablePb); err != nil {
		return err
	}
	return m.initPb()
}

func (m *Table) initPb() error {
	/*
		Table struct {
			TablePb
			Fields         []*Field          // List of Fields, in order
			FieldPositions map[string]int    // Maps name of column to ordinal position in array of []driver.Value's
			FieldMap       map[string]*Field // Map of Field-name -> Field
			Schema         *Schema           // The schema this is member of
			Source         Source            // The source
			cols           []string          // array of column names
			rows           [][]driver.Value
		}
	*/
	m.cols = make([]string, len(m.Fieldpbs))
	m.Fields = make([]*Field, len(m.Fieldpbs))
	m.FieldPositions = make(map[string]int, len(m.Fieldpbs))
	m.FieldMap = make(map[string]*Field, len(m.Fieldpbs))
	u.Warnf("initpb unmarshal %v", len(m.Fieldpbs))
	for i, f := range m.Fieldpbs {
		m.Fields[i] = &Field{FieldPb: *f}
		m.FieldPositions[f.Name] = int(f.Position)
		m.FieldMap[f.Name] = m.Fields[i]
		m.cols[int(f.Position)] = f.Name
	}

	return nil
}
func (m *Table) initSchema(s *Schema) error {
	/*
		Table struct {
			TablePb
			Fields         []*Field          // List of Fields, in order
			FieldPositions map[string]int    // Maps name of column to ordinal position in array of []driver.Value's
			FieldMap       map[string]*Field // Map of Field-name -> Field
			Schema         *Schema           // The schema this is member of
			Source         Source            // The source
			cols           []string          // array of column names
			rows           [][]driver.Value
		}
	*/
	return nil
}

/*
type TablePartition struct {
	Table      string       `protobuf:"bytes,1,opt,name=table,proto3" json:"table,omitempty"`
	Keys       []string     `protobuf:"bytes,2,rep,name=keys" json:"keys,omitempty"`
	Partitions []*Partition `protobuf:"bytes,3,rep,name=partitions" json:"partitions,omitempty"`
}
*/
// Equal deep equality check for TablePartition.
func (m *TablePartition) Equal(t *TablePartition) bool {
	if m == nil && t == nil {
		return true
	}
	if m == nil && t != nil {
		u.Warnf("wtf2")
		return false
	}
	if m != nil && t == nil {
		u.Warnf("wtf3")
		return false
	}
	if m.Table != t.Table {
		u.Warnf("Table %q != %q", m.Table, t.Table)
		return false
	}
	if len(m.Keys) != len(t.Keys) {
		u.Warnf("Keys")
		return false
	}
	for i, k := range m.Keys {
		if t.Keys[i] != k {
			u.Warnf("keys %d != %v", i, k)
			return false
		}
	}
	if len(m.Partitions) != len(t.Partitions) {
		return false
	}
	for i, p := range m.Partitions {
		if !p.Equal(t.Partitions[i]) {
			return false
		}
	}
	return true
}

/*
type Partition struct {
	Id    string `protobuf:"bytes,1,opt,name=id,proto3" json:"id,omitempty"`
	Left  string `protobuf:"bytes,2,opt,name=left,proto3" json:"left,omitempty"`
	Right string `protobuf:"bytes,3,opt,name=right,proto3" json:"right,omitempty"`
}
*/
// Equal deep equality check for Partition.
func (m *Partition) Equal(t *Partition) bool {
	if m == nil && t == nil {
		return true
	}
	if m == nil && t != nil {
		u.Warnf("wtf2")
		return false
	}
	if m != nil && t == nil {
		u.Warnf("wtf3")
		return false
	}
	if m.Id != t.Id {
		u.Warnf("Id %q != %q", m.Id, t.Id)
		return false
	}
	if m.Left != t.Left {
		u.Warnf("Left %q != %q", m.Left, t.Left)
		return false
	}
	if m.Right != t.Right {
		u.Warnf("Right %q != %q", m.Right, t.Right)
		return false
	}
	return true
}

/*
type Index struct {
	Name          string   `protobuf:"bytes,1,opt,name=name,proto3" json:"name,omitempty"`
	Fields        []string `protobuf:"bytes,2,rep,name=fields" json:"fields,omitempty"`
	PrimaryKey    bool     `protobuf:"varint,3,opt,name=primaryKey,proto3" json:"primaryKey,omitempty"`
	HashPartition []string `protobuf:"bytes,4,rep,name=hashPartition" json:"hashPartition,omitempty"`
	PartitionSize int32    `protobuf:"varint,5,opt,name=partitionSize,proto3" json:"partitionSize,omitempty"`
}
*/
// Equal deep equality check for Partition.
func (m *Index) Equal(t *Index) bool {
	if m == nil && t == nil {
		return true
	}
	if m == nil && t != nil {
		u.Warnf("wtf2")
		return false
	}
	if m != nil && t == nil {
		u.Warnf("wtf3")
		return false
	}
	if m.Name != t.Name {
		u.Warnf("Name %q != %q", m.Name, t.Name)
		return false
	}
	if m.PrimaryKey != t.PrimaryKey {
		u.Warnf("PrimaryKey %v != %v", m.PrimaryKey, t.PrimaryKey)
		return false
	}
	if m.PartitionSize != t.PartitionSize {
		u.Warnf("PartitionSize %v != %v", m.PartitionSize, t.PartitionSize)
		return false
	}
	if len(m.Fields) != len(t.Fields) {
		u.Warnf("Fields")
		return false
	}
	for i, k := range m.Fields {
		if t.Fields[i] != k {
			u.Warnf("Fields %d != %v", i, k)
			return false
		}
	}
	if len(m.HashPartition) != len(t.HashPartition) {
		u.Warnf("HashPartition")
		return false
	}
	for i, k := range m.HashPartition {
		if t.HashPartition[i] != k {
			u.Warnf("HashPartition %d != %v", i, k)
			return false
		}
	}
	return true
}

func (m *FieldPb) Equal(f *FieldPb) bool {
	/*
	   type FieldPb struct {
	   	Name        string   `protobuf:"bytes,1,opt,name=name,proto3" json:"name,omitempty"`
	   	Description string   `protobuf:"bytes,2,opt,name=description,proto3" json:"description,omitempty"`
	   	Key         string   `protobuf:"bytes,3,opt,name=key,proto3" json:"key,omitempty"`
	   	Extra       string   `protobuf:"bytes,4,opt,name=extra,proto3" json:"extra,omitempty"`
	   	Data        string   `protobuf:"bytes,5,opt,name=data,proto3" json:"data,omitempty"`
	   	Length      uint32   `protobuf:"varint,6,opt,name=length,proto3" json:"length,omitempty"`
	   	Type        uint32   `protobuf:"varint,7,opt,name=type,proto3" json:"type,omitempty"`
	   	NativeType  uint32   `protobuf:"varint,8,opt,name=nativeType,proto3" json:"nativeType,omitempty"`
	   	DefLength   uint64   `protobuf:"varint,9,opt,name=defLength,proto3" json:"defLength,omitempty"`
	   	DefVal      []byte   `protobuf:"bytes,11,opt,name=defVal,proto3" json:"defVal,omitempty"`
	   	Indexed     bool     `protobuf:"varint,13,opt,name=indexed,proto3" json:"indexed,omitempty"`
	   	NoNulls     bool     `protobuf:"varint,14,opt,name=noNulls,proto3" json:"noNulls,omitempty"`
	   	Collation   string   `protobuf:"bytes,15,opt,name=collation,proto3" json:"collation,omitempty"`
	   	Roles       []string `protobuf:"bytes,16,rep,name=roles" json:"roles,omitempty"`
	   	Indexes     []*Index `protobuf:"bytes,17,rep,name=indexes" json:"indexes,omitempty"`
	   	// context is additional arbitrary map values
	   	Context  map[string]string `protobuf:"bytes,18,rep,name=context" json:"context,omitempty" protobuf_key:"bytes,1,opt,name=key,proto3" protobuf_val:"bytes,2,opt,name=value,proto3"`
	   	Position uint64            `protobuf:"varint,19,opt,name=position,proto3" json:"position,omitempty"`
	   }
	*/
	if m == nil && f == nil {
		u.Warnf("wtf nil fields?")
		return true
	}
	if m == nil && f != nil {
		u.Warnf("wtf2")
		return false
	}
	if m != nil && f == nil {
		u.Warnf("wtf3")
		return false
	}
	if m.Name != f.Name {
		u.Warnf("name %q != %q", m.Name, f.Name)
		return false
	}
	if m.Description != f.Description {
		u.Warnf("Description")
		return false
	}
	if m.Key != f.Key {
		u.Warnf("Key")
		return false
	}
	if m.Extra != f.Extra {
		u.Warnf("Type")
		return false
	}
	if m.Data != f.Data {
		u.Warnf("Data")
		return false
	}
	if m.Length != f.Length {
		u.Warnf("Length")
		return false
	}
	if m.Type != f.Type {
		u.Warnf("Type")
		return false
	}
	if m.NativeType != f.NativeType {
		u.Warnf("NativeType")
		return false
	}
	if m.DefLength != f.DefLength {
		u.Warnf("DefLength")
		return false
	}
	if !bytes.Equal(m.DefVal, f.DefVal) {
		u.Warnf("DefVal")
		return false
	}
	if m.Indexed != f.Indexed {
		u.Warnf("Indexed")
		return false
	}
	if m.NoNulls != f.NoNulls {
		u.Warnf("NoNulls")
		return false
	}
	if m.Collation != f.Collation {
		u.Warnf("Collation")
		return false
	}
	if len(m.Roles) != len(f.Roles) {
		u.Warnf("Roles")
		return false
	}
	for i, k := range m.Roles {
		if f.Roles[i] != k {
			u.Warnf("Roles %d != %v", i, k)
			return false
		}
	}
	if len(m.Indexes) != len(f.Indexes) {
		return false
	}
	for i, idx := range m.Indexes {
		if !idx.Equal(f.Indexes[i]) {
			return false
		}
	}
	if len(m.Context) != len(f.Context) {
		return false
	}
	for k, mv := range m.Context {
		if fv, ok := f.Context[k]; !ok || mv != fv {
			return false
		}
	}
	if m.Position != f.Position {
		u.Warnf("Position")
		return false
	}
	return true
}

// NewFieldBase create a new field with base attributes.
func NewFieldBase(name string, valType value.ValueType, size int, desc string) *Field {
	f := FieldPb{
		Name:        name,
		Description: desc,
		Length:      uint32(size),
		Type:        uint32(valType),
		NativeType:  uint32(valType), // You need to over-ride this to change it
	}
	return &Field{FieldPb: f}
}

// NewField creates new field with more attributes.
func NewField(name string, valType value.ValueType, size int, allowNulls bool, defaultVal driver.Value, key, collation, description string) *Field {
	jb, _ := json.Marshal(defaultVal)
	f := FieldPb{
		Name:        name,
		Extra:       description,
		Description: description,
		Collation:   collation,
		Length:      uint32(size),
		Type:        uint32(valType),
		NativeType:  uint32(valType),
		NoNulls:     !allowNulls,
		DefVal:      jb,
		Key:         key,
	}
	return &Field{
		FieldPb: f,
	}
}
func (m *Field) ValueType() value.ValueType { return value.ValueType(m.Type) }
func (m *Field) Id() uint64                 { return m.Position }
func (m *Field) Body() interface{}          { return m }
func (m *Field) AsRow() []driver.Value {
	if len(m.row) > 0 {
		return m.row
	}
	m.row = make([]driver.Value, len(DescribeFullCols))
	// []string{"Field", "Type", "Collation", "Null", "Key", "Default", "Extra", "Privileges", "Comment"}
	m.row[0] = m.Name
	m.row[1] = value.ValueType(m.Type).String() // should we send this through a dialect-writer?  bc dialect specific?
	m.row[2] = m.Collation
	m.row[3] = ""
	m.row[4] = ""
	m.row[5] = ""
	m.row[6] = m.Extra
	m.row[7] = ""
	m.row[8] = m.Description // should we put native type in here?
	return m.row
}
func (m *Field) AddContext(key, value string) {
	if len(m.Context) == 0 {
		m.Context = make(map[string]string)
	}
	m.Context[key] = value
}
<<<<<<< HEAD
func (m *Field) Equal(f *Field) bool {
	if m == nil && f == nil {
		u.Warnf("wtf1")
		return true
	}
	if m == nil && f != nil {
		u.Warnf("wtf2")
		return false
	}
	if m != nil && f == nil {
		u.Warnf("wtf3")
		return false
	}
	if !m.FieldPb.Equal(&f.FieldPb) {
		return false
	}
	return true
}
func (m *Field) Marshal() ([]byte, error) {
	return proto.Marshal(&m.FieldPb)
}
func (m *Field) Unmarshal(data []byte) error {
	err := proto.Unmarshal(data, &m.FieldPb)
	if err != nil {
		return err
	}
	return nil
=======
func (m *Field) String() string {
	return fmt.Sprintf("%s type=%s", m.Name, value.ValueType(m.Type).String())
>>>>>>> 1ca43a0a
}

func NewDescribeFullHeaders() []*Field {
	fields := make([]*Field, 9)
	//[]string{"Field", "Type", "Collation", "Null", "Key", "Default", "Extra", "Privileges", "Comment"}
	fields[0] = NewFieldBase("Field", value.StringType, 255, "COLUMN_NAME")
	fields[1] = NewFieldBase("Type", value.StringType, 32, "COLUMN_TYPE")
	fields[2] = NewFieldBase("Collation", value.StringType, 32, "COLUMN_COLLATION")
	fields[3] = NewFieldBase("Null", value.StringType, 4, "IS_NULLABLE")
	fields[4] = NewFieldBase("Key", value.StringType, 64, "COLUMN_KEY")
	fields[5] = NewFieldBase("Default", value.StringType, 32, "COLUMN_DEFAULT")
	fields[6] = NewFieldBase("Extra", value.StringType, 255, "")
	fields[7] = NewFieldBase("Privileges", value.StringType, 255, "")
	fields[8] = NewFieldBase("Comment", value.StringType, 255, "")
	return fields
}
func NewDescribeHeaders() []*Field {
	fields := make([]*Field, 6)
	//[]string{"Field", "Type",  "Null", "Key", "Default", "Extra"}
	fields[0] = NewFieldBase("Field", value.StringType, 255, "COLUMN_NAME")
	fields[1] = NewFieldBase("Type", value.StringType, 32, "COLUMN_TYPE")
	fields[2] = NewFieldBase("Null", value.StringType, 4, "IS_NULLABLE")
	fields[3] = NewFieldBase("Key", value.StringType, 64, "COLUMN_KEY")
	fields[4] = NewFieldBase("Default", value.StringType, 32, "COLUMN_DEFAULT")
	fields[5] = NewFieldBase("Extra", value.StringType, 255, "")
	return fields
}

func NewSourceConfig(name, sourceType string) *ConfigSource {
	return &ConfigSource{
		Name: name,
		Type: sourceType,
	}
}<|MERGE_RESOLUTION|>--- conflicted
+++ resolved
@@ -1125,7 +1125,6 @@
 		}
 	}
 	if m.Position != f.Position {
-		u.Warnf("Position")
 		return false
 	}
 	return true
@@ -1188,18 +1187,14 @@
 	}
 	m.Context[key] = value
 }
-<<<<<<< HEAD
 func (m *Field) Equal(f *Field) bool {
 	if m == nil && f == nil {
-		u.Warnf("wtf1")
 		return true
 	}
 	if m == nil && f != nil {
-		u.Warnf("wtf2")
 		return false
 	}
 	if m != nil && f == nil {
-		u.Warnf("wtf3")
 		return false
 	}
 	if !m.FieldPb.Equal(&f.FieldPb) {
@@ -1216,10 +1211,9 @@
 		return err
 	}
 	return nil
-=======
+}
 func (m *Field) String() string {
 	return fmt.Sprintf("%s type=%s", m.Name, value.ValueType(m.Type).String())
->>>>>>> 1ca43a0a
 }
 
 func NewDescribeFullHeaders() []*Field {
