--- conflicted
+++ resolved
@@ -74,7 +74,6 @@
 	nc := datasource.NewNestedContextReader(readers, time.Now())
 
 	hits := []string{
-<<<<<<< HEAD
 		`FILTER name == "Yoda"`,                                // upper case sensitive name
 		`FILTER name != "yoda"`,                                // we should be case-sensitive by default
 		`FILTER name = "Yoda"`,                                 // is equivalent to ==
@@ -97,32 +96,8 @@
 		`FILTER FirstEvent.signedup == "12/18/2015"`,           // Date equality on map[string]time
 		`FILTER lastevent.signedup < "now-2h"`,                 // Date Math on map[string]time
 		`FILTER lastevent.signedup == "12/18/2015"`,            // Date equality on map[string]time
-		"FILTER `lastevent`.`signedup` == \"12/18/2015\"",      // field-aliasing on dot-notation traversal
-=======
-		`FILTER name == "Yoda"`,                              // upper case sensitive name
-		`FILTER name != "yoda"`,                              // we should be case-sensitive by default
-		`FILTER name = "Yoda"`,                               // is equivalent to ==
-		`FILTER "Yoda" == name`,                              // reverse order of identity/value
-		`FILTER name != "Anakin"`,                            // negation on missing fields == true
-		`FILTER first_name != "Anakin"`,                      // key doesn't exist
-		`FILTER tolower(name) == "yoda"`,                     // use functions in evaluation
-		`FILTER FullName == "Yoda, Jedi"`,                    // use functions on structs in evaluation
-		`FILTER Address.City == "Detroit"`,                   // traverse struct with path.field
-		`FILTER name LIKE "*da"`,                             // LIKE
-		`FILTER name NOT LIKE "*kin"`,                        // LIKE Negation
-		`FILTER name CONTAINS "od"`,                          // Contains
-		`FILTER name NOT CONTAINS "kin"`,                     // Contains
-		`FILTER roles INTERSECTS ("user", "api")`,            // Intersects
-		`FILTER roles NOT INTERSECTS ("user", "guest")`,      // Intersects
-		`FILTER Created < "now-1d"`,                          // Date Math
-		`FILTER Updated > "now-2h"`,                          // Date Math
-		`FILTER FirstEvent.signedup < "now-2h"`,              // Date Math on map[string]time
-		`FILTER FirstEvent.signedup == "12/18/2015"`,         // Date equality on map[string]time
-		`FILTER lastevent.signedup < "now-2h"`,               // Date Math on map[string]time
-		`FILTER lastevent.signedup == "12/18/2015"`,          // Date equality on map[string]time
-		"FILTER `lastevent`.`signedup` == \"12/18/2015\"",    // escaping of field names using backticks
-		"FILTER `last.event`.`has.period` == \"12/18/2015\"", // escaping of field names using backticks
->>>>>>> a7111af0
+		"FILTER `lastevent`.`signedup` == \"12/18/2015\"",      // escaping of field names using backticks
+		"FILTER `last.event`.`has.period` == \"12/18/2015\"",   // escaping of field names using backticks
 		`FILTER *`, // match all
 		`FILTER OR (
 			EXISTS name,       -- inline comments
